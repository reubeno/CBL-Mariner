--- conflicted
+++ resolved
@@ -1,6 +1,3 @@
-<<<<<<< HEAD
-# Start with the toolchain repo as highest priority...
-=======
 # This repo file is used by both the package fetcher as well as
 # the package workers.
 #
@@ -17,7 +14,6 @@
 
 # We start with the toolchain packages even if they would overwrite
 # the local ones, to guarantee a stable, known build environment.
->>>>>>> 71a14ddd
 [toolchain-repo]
 name=Local Toolchain Repo (build/toolchain_rpms/)
 baseurl=file:///toolchainrpms
@@ -27,12 +23,8 @@
 sslverify=0
 priority=1
 
-<<<<<<< HEAD
-# Next highest should be existing locally built packages...
-=======
 # Afterwards, we prefer the local packages over the ones cached by the package
 # fetcher so users can build with their versions of these packages, if desired.
->>>>>>> 71a14ddd
 [local-repo]
 name=Local Build Repo (out/RPMS)
 baseurl=file:///localrpms
@@ -42,14 +34,10 @@
 sslverify=0
 priority=2
 
-<<<<<<< HEAD
-# Then packages we have already cached from upstream...
-=======
 # To satisfy all remaining dependencies, during package builds
 # we use the packages cached earlier by the package fetcher.
 # The fetcher itself will use this cache to avoid re-downloading
 # a dependency it has cached during an earlier run.
->>>>>>> 71a14ddd
 [upstream-cache-repo]
 name=Cache Repo for upstream RPMs (build/rpm_cache/cache)
 baseurl=file:///upstream-cached-rpms
@@ -57,10 +45,4 @@
 gpgcheck=0
 skip_if_unavailable=1
 sslverify=0
-<<<<<<< HEAD
-priority=3
-
-# Unless disabled, finally fall back to the upstream repos for any missing packages.
-=======
-priority=3
->>>>>>> 71a14ddd
+priority=3