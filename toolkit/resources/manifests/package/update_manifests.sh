--- conflicted
+++ resolved
@@ -67,11 +67,6 @@
     sed -i '/kmod/d' $TmpPkgGen
     sed -i '/krb5-[[:alpha:]]/d' $TmpPkgGen
     sed -i '/libarchive/d' $TmpPkgGen
-<<<<<<< HEAD
-    sed -i '/libffi/d' $TmpPkgGen
-=======
-    sed -i '/libgpg-error/d' $TmpPkgGen
->>>>>>> 970c5320
     sed -i '/libsolv-tools/d' $TmpPkgGen
     sed -i '/libxml2-python/d' $TmpPkgGen
     sed -i '/libxslt/d' $TmpPkgGen
@@ -86,7 +81,6 @@
     sed -i '/perl-Text-Template/d' $TmpPkgGen
     sed -i '/python/d' $TmpPkgGen
     sed -i '/shadow/d' $TmpPkgGen
-    sed -i '/^tdnf-plugin-/d' $TmpPkgGen
     sed -i '/unzip/d' $TmpPkgGen
     sed -i '/util-linux-lang/d' $TmpPkgGen
     sed -i '/wget/d' $TmpPkgGen
@@ -168,6 +162,13 @@
     cat $TmpPkgGen | grep "^lua-" >> $1
     cat $TmpPkgGen | grep "^mariner-rpm-macros-" >> $1
     cat $TmpPkgGen | grep "^mariner-check-" >> $1
+    cat $TmpPkgGen | grep "^libassuan-" >> $1
+    cat $TmpPkgGen | grep "^libgpg-error-" >> $1
+    cat $TmpPkgGen | grep "^libksba-" >> $1
+    cat $TmpPkgGen | grep "^npth-" >> $1
+    cat $TmpPkgGen | grep "^pinentry-" >> $1
+    cat $TmpPkgGen | grep "^gnupg2-" >> $1
+    cat $TmpPkgGen | grep "^gpgme-" >> $1
     cat $TmpPkgGen | grep "^mariner-repos-" >> $1
     cat $TmpPkgGen | grep "^libffi-" >> $1
     cat $TmpPkgGen | grep "^libtasn1-" >> $1
