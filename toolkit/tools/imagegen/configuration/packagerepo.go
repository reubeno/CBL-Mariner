// Copyright (c) Microsoft Corporation.
// Licensed under the MIT License.

// Parser for the image builder's PackageRepo configuration schemas.

package configuration

import (
	"encoding/json"
	"fmt"
	"net/url"
	"os"
	"path/filepath"
	"strings"

	"github.com/microsoft/CBL-Mariner/toolkit/tools/internal/file"
	"github.com/microsoft/CBL-Mariner/toolkit/tools/internal/logger"
	"github.com/microsoft/CBL-Mariner/toolkit/tools/internal/network"
	"github.com/microsoft/CBL-Mariner/toolkit/tools/internal/safechroot"
)

// PackageRepo defines the RPM repo to pull packages from during the installation
// or after the system is installed. The "Install" option indicates that the provided
// repository configuration will be saved in the installed system if specified, and only
// available during the installation process if not
type PackageRepo struct {
	Name    string `json:"Name"`
	BaseUrl string `json:"BaseUrl"`
	Install bool   `json:"Install"`
}

// UnmarshalJSON Unmarshals a PackageRepo entry
func (p *PackageRepo) UnmarshalJSON(b []byte) (err error) {
	// Use an intermediate type which will use the default JSON unmarshal implementation
	type IntermediateTypePackageRepo PackageRepo
	err = json.Unmarshal(b, (*IntermediateTypePackageRepo)(p))
	if err != nil {
		return fmt.Errorf("failed to parse [PackageRepo]: %w", err)
	}

	// Now validate the resulting unmarshaled object
	err = p.IsValid()
	if err != nil {
		return fmt.Errorf("failed to parse [PackageRepo]: %w", err)
	}
	return
}

// IsValid returns an error if the PackageRepo struct is not valid
func (p *PackageRepo) IsValid() (err error) {
	err = p.nameIsValid()
	if err != nil {
		return
	}

	err = p.repoUrlIsValid()
	if err != nil {
		return
	}

	return
}

// UpdatePackageRepo creates additional repo files specified by image configuration
// and returns error if the operation fails
func UpdatePackageRepo(installChroot *safechroot.Chroot, config SystemConfig) (err error) {
	const (
		repoFileDir   = "/etc/yum.repos.d/"
		localRepoFile = "/etc/yum.repos.d/mariner-iso.repo"
		squashErrors  = false
	)

	if exists, ferr := file.DirExists(repoFileDir); ferr != nil {
		logger.Log.Errorf("Error accessing repo file directory %s.", repoFileDir)
		err = ferr
		return
	} else if !exists {
		err = fmt.Errorf("Could not find the repo file directory %s to update package repo", repoFileDir)
		return
	}

	// Remove mariner-iso.repo
	os.Remove(localRepoFile)

	// Loop through the PackageRepos field to determine if any customized package repos are specified.
	// If specified, create new repo files for them
	for _, packageRepo := range config.PackageRepos {
		err = createCustomPackageRepo(installChroot, packageRepo, repoFileDir)
		if err != nil {
			return
		}
	}

	// It is possible that network access may not be up at this point,
	// so check network access
	err = network.CheckNetworkAccess()
	return
}

// nameIsValid returns an error if the package repo name is empty
func (p *PackageRepo) nameIsValid() (err error) {
	if strings.TrimSpace(p.Name) == "" {
		return fmt.Errorf("invalid value for package repo name (%s), name cannot be empty", p.Name)
	}
	return
}

// repoUrlIsValid returns an error if the package url is invalid
func (p *PackageRepo) repoUrlIsValid() (err error) {
	if strings.TrimSpace(p.BaseUrl) == "" {
		return fmt.Errorf("invalid value for package repo URL (%s), URL cannot be empty", p.BaseUrl)
	}

	_, err = url.ParseRequestURI(p.BaseUrl)
	return
}

func writeAdditionalFields(stringBuilder *strings.Builder) (err error) {
	const (
		gpgKey       = "gpgkey=file:///etc/pki/rpm-gpg/MICROSOFT-RPM-GPG-KEY file:///etc/pki/rpm-gpg/MICROSOFT-METADATA-GPG-KEY\n"
		enable       = "enabled=1\n"
		gpgCheck     = "gpgcheck=1\n"
		repogpgCheck = "repo_gpgcheck=1\n"
		skip         = "skip_if_unavailable=True\n"
		sslVerify    = "sslverify=1\n"
	)

	additionalFields := gpgKey + enable + gpgCheck + repogpgCheck + skip + sslVerify
	_, err = stringBuilder.WriteString(additionalFields)
	if err != nil {
		logger.Log.Errorf("Error writing additional fields: %s. Error: %s", additionalFields, err)
	}

	return
}

func createCustomRepoFile(fileName string, packageRepo PackageRepo) (err error) {
	var stringBuilder strings.Builder

	err = file.Create(fileName, 0644)
	if err != nil {
		logger.Log.Errorf("Error creating file (%s)", fileName)
		return
	}

	// Write the repo identifier field
	repoId := fmt.Sprintf("[%s]\n", packageRepo.Name)
	_, err = stringBuilder.WriteString(repoId)
	if err != nil {
		logger.Log.Errorf("Error writing repo ID: %s. Error: %s", repoId, err)
		return
	}

	// Write the repo Name field
<<<<<<< HEAD
	repoName := "name=" + packageRepo.Name + "\n"
	err = file.Append(repoName, fileName)
=======
	repoName := fmt.Sprintf("name=%s\n", packageRepo.Name)
	_, err = stringBuilder.WriteString(repoName)
>>>>>>> 4e5c8045
	if err != nil {
		logger.Log.Errorf("Error writing repo Name: %s. Error: %s", repoName, err)
		return
	}

	// Write the repo URL field
	repoUrl := fmt.Sprintf("baseurl=%s\n", packageRepo.BaseUrl)
	_, err = stringBuilder.WriteString(repoUrl)
	if err != nil {
		logger.Log.Errorf("Error writing repo URL: %s. Error: %s", repoUrl, err)
		return
	}

	// Write additional fields, gpg key etc.
	err = writeAdditionalFields(&stringBuilder)
	if err != nil {
		return
	}

	err = file.Append(stringBuilder.String(), fileName)
	return
}

func createCustomPackageRepo(installChroot *safechroot.Chroot, packageRepo PackageRepo, repoFileDir string) (err error) {

	dstRepoPath := filepath.Join(repoFileDir, packageRepo.Name+".repo")

	defer func() {
		// Delete the repo file on failure
		if err != nil {
			err = os.Remove(dstRepoPath)
			if err != nil {
				logger.Log.Errorf("Failed to clean up repo file: %s. Error: %s", dstRepoPath, err)
			}
		}
	}()

	// Create repo file
	err = createCustomRepoFile(dstRepoPath, packageRepo)
	if err != nil {
		return
	}

	// Check the repo file needs to be installed in the image
	if packageRepo.Install {
		installRepoFile := filepath.Join(installChroot.RootDir(), dstRepoPath)
		err = file.Copy(dstRepoPath, installRepoFile)
	}

	return
}<|MERGE_RESOLUTION|>--- conflicted
+++ resolved
@@ -152,13 +152,8 @@
 	}
 
 	// Write the repo Name field
-<<<<<<< HEAD
-	repoName := "name=" + packageRepo.Name + "\n"
-	err = file.Append(repoName, fileName)
-=======
 	repoName := fmt.Sprintf("name=%s\n", packageRepo.Name)
 	_, err = stringBuilder.WriteString(repoName)
->>>>>>> 4e5c8045
 	if err != nil {
 		logger.Log.Errorf("Error writing repo Name: %s. Error: %s", repoName, err)
 		return
