
%define dist_version 3
%define distro_release_version_no_time %(echo %{distro_release_version} | cut -d. -f 1-3)

Summary:        Azure Linux release files
Name:           azurelinux-release
Version:        %{dist_version}.0
<<<<<<< HEAD
Release:        14%{?dist}
=======
Release:        15%{?dist}
>>>>>>> 63a3aa7b
License:        MIT
Vendor:         Microsoft Corporation
Distribution:   Azure Linux
Group:          System Environment/Base
URL:            https://aka.ms/azurelinux

Source1:        90-default.preset
Source2:        90-default-user.preset
Source3:        99-default-disable.preset
Source4:        15-azurelinux-default.conf

Provides:       system-release
Provides:       system-release(%{version})

Conflicts:      mariner-rpm-macros < 2.0-25

BuildArch:      noarch

BuildRequires:  systemd-bootstrap-rpm-macros

%description
Azure Linux release files such as dnf configs and other %{_sysconfdir}/ release related files
and systemd preset files that determine which services are enabled by default.

%install
install -d %{buildroot}%{_sysconfdir}
install -d %{buildroot}%{_libdir}
install -d %{buildroot}%{_rpmmacrodir}

cat <<-"EOF" > %{buildroot}%{_libdir}/azurelinux-release
%{distribution} %{version}
AZURELINUX_BUILD_NUMBER=%{distro_release_version_no_time}
EOF
ln -sv ..%{_libdir}/azurelinux-release %{buildroot}%{_sysconfdir}/azurelinux-release

cat <<-"EOF" > %{buildroot}%{_libdir}/lsb-release
DISTRIB_ID="azurelinux"
DISTRIB_RELEASE="%{distro_release_version_no_time}"
DISTRIB_CODENAME=AzureLinux
DISTRIB_DESCRIPTION="%{distribution} %{version}"
EOF
ln -sv ..%{_libdir}/lsb-release %{buildroot}%{_sysconfdir}/lsb-release

cat <<-"EOF" > %{buildroot}%{_libdir}/os-release
NAME="Microsoft %{distribution}"
VERSION="%{distro_release_version_no_time}"
ID=azurelinux
VERSION_ID="%{version}"
PRETTY_NAME="Microsoft %{distribution} %{version}"
ANSI_COLOR="1;34"
HOME_URL="%{url}"
BUG_REPORT_URL="%{url}"
SUPPORT_URL="%{url}"
EOF
ln -sv ..%{_libdir}/os-release %{buildroot}%{_sysconfdir}/os-release

cat <<-"EOF" > %{buildroot}%{_libdir}/issue
Welcome to Microsoft %{distribution} %{version} (%{_arch}) - (\l)
EOF
ln -sv ..%{_libdir}/issue %{buildroot}%{_sysconfdir}/issue

cat <<-"EOF" > %{buildroot}%{_libdir}/issue.net
Welcome to Microsoft %{distribution} %{version} (%{_arch})
EOF
ln -sv ..%{_libdir}/issue.net %{buildroot}%{_sysconfdir}/issue.net

install -d -m 755 %{buildroot}%{_sysconfdir}/issue.d

cat <<-"EOF" > %{buildroot}%{_rpmmacrodir}/macros.dist
# dist macros.

%%__bootstrap         ~bootstrap
%%azl                 %{dist_version}
%%azl%{dist_version}  1
%%dist                .azl%{dist_version}%%{?with_bootstrap:%%{__bootstrap}}
%%dist_vendor         %{vendor}
%%dist_name           %{distribution}
%%dist_home_url       %{url}
%%dist_bug_report_url %{url}
%%dist_debuginfod_url %{url}
EOF

# Default presets for system and user
install -Dm0644 %{SOURCE1} -t %{buildroot}%{_presetdir}/
install -Dm0644 %{SOURCE2} -t %{buildroot}%{_userpresetdir}/

# Default disable presets
install -Dm0644 %{SOURCE3} -t %{buildroot}%{_presetdir}/
install -Dm0644 %{SOURCE3} -t %{buildroot}%{_userpresetdir}/

# Default sysctl settings
install -Dm0644 %{SOURCE4} -t %{buildroot}%{_sysctldir}/

%files
%defattr(-,root,root,-)
%{_libdir}/azurelinux-release
%{_libdir}/lsb-release
%{_libdir}/os-release
%{_libdir}/issue
%{_libdir}/issue.net
%{_sysconfdir}/azurelinux-release
%{_sysconfdir}/lsb-release
%{_sysconfdir}/os-release
%config(noreplace) %{_sysconfdir}/issue
%config(noreplace) %{_sysconfdir}/issue.net
%dir %{_sysconfdir}/issue.d
%{_rpmmacrodir}/macros.dist
%{_presetdir}/*.preset
%{_userpresetdir}/*.preset
%{_sysctldir}/*.conf

%changelog
<<<<<<< HEAD
=======
* Thu Jun 21 2024 Andrew Phelps <anphel@microsoft.com> - 3.0-15
- Azure Linux 3.0 June Preview Release 2

>>>>>>> 63a3aa7b
* Wed Jun 12 2024 Sam Meluch <sammeluch@microsoft.com> - 3.0-14
- Azure Linux 3.0 June Preview Release 1

* Fri May 24 2024 Sam Meluch <sammeluch@microsoft.com> - 3.0-13
- Azure Linux 3.0 May Preview Release 2

* Thu May 09 2024 Sam Meluch <sammeluch@microsoft.com> - 3.0-12
- Azure Linux 3.0 May Preview Release 1

* Tue May 07 2024 Sudipta Pandit <sudpandit@microsoft.com> - 3.0-11
- Enable ephemeral-disk-warning.service in 90-default-target

* Wed Apr 24 2024 Sam Meluch <sammeluch@microsoft.com> - 3.0-10
- Azure Linux 3.0 April Preview Release 4

* Wed Apr 17 2024 Sam Meluch <sammeluch@microsoft.com> - 3.0-9
- Azure Linux 3.0 April Preview Release 3

* Mon Apr 08 2024 Sam Meluch <sammeluch@microsoft.com> - 3.0-8
- Azure Linux 3.0 April Preview Release 2

* Tue Mar 19 2024 Dan Streetman <ddstreet@microsoft.com> - 3.0-7
- add 15-azurelinux-default.conf sysctl config

* Thu Mar 14 2024 Cameron Baird <cameronbaird@microsoft.com> - 3.0-6
- Enable waagent.service in 90-default.preset

* Thu Mar 07 2024 Andrew Phelps <anphel@microsoft.com> - 3.0-5
- Add 'Microsoft' to names in release files and welcome message
- Restore full version number in release files

* Thu Feb 22 2024 Dan Streetman <ddstreet@microsoft.com> - 3.0-4
- remove %%config(noreplace) from *-release files
- define dist_version and use local macros
- move *-release and issue files under %%_libdir and make %%_sysconfdir symlinks
- use consistent creation of here documents
- add issue.d dir
- move macros.dist into this package
- Add default systemd presets

* Thu Feb 01 2024 Mykhailo Bykhovtsev <mbykhovtsev@microsoft.com> - 3.0-3
- Renamed mariner-release to azurelinux-release file
- Renamed MARINER_BUILD_NUMBER property to AZURELINUX_BUILD_NUMBER

* Wed Jan 31 2024 Amrita Kohli <amritakohli@microsoft.com> - 3.0-2
- Remove kernel info from welcome banner for security compliance.

* Wed Nov 29 2023 Jon Slobodzian <joslobo@microsoft.com> - 3.0-1
- First version of Azure Linux 3.0.  Includes minimal rebranding changes.

* Fri Oct 20 2023 CBL-Mariner Servicing Account <cblmargh@microsoft.com> - 2.0-53
- Bump release for October 2023 Release 2

* Wed Sep 27 2023 CBL-Mariner Servicing Account <cblmargh@microsoft.com> - 2.0-52
- Bump release for October 2023 Release

* Wed Sep 20 2023 CBL-Mariner Servicing Account <cblmargh@microsoft.com> - 2.0-51
- Bump release for September 2023 Update 2

* Mon Sep 04 2023 CBL-Mariner Servicing Account <cblmargh@microsoft.com> - 2.0-50
- Bump release for September 2023 Update

* Mon Aug 21 2023 CBL-Mariner Servicing Account <cblmargh@microsoft.com> - 2.0-49
- Bump release for August 2023 Release 3

* Thu Aug 10 2023 CBL-Mariner Servicing Account <cblmargh@microsoft.com> - 2.0-48
- Bump release for August 2023 Release 2

* Thu Aug 10 2023 CBL-Mariner Servicing Account <cblmargh@microsoft.com> - 2.0-47
- Bump release for August 2023 Update 2

* Fri Aug 04 2023 CBL-Mariner Servicing Account <cblmargh@microsoft.com> - 2.0-46
- Bump release for August 2023 Release

* Mon Jul 10 2023 CBL-Mariner Servicing Account <cblmargh@microsoft.com> - 2.0-45
- Bump release for July 2023 Update

* Thu Jun 29 2023 CBL-Mariner Servicing Account <cblmargh@microsoft.com> - 2.0-44
- Bump release for June 2023 Update 3

* Sun Jun 18 2023 CBL-Mariner Servicing Account <cblmargh@microsoft.com> - 2.0-43
- Bump release for June 2023 Update 2

* Sat Jun 03 2023 CBL-Mariner Servicing Account <cblmargh@microsoft.com> - 2.0-42
- Bump release for June 2023 Update

* Fri May 26 2023 CBL-Mariner Servicing Account <cblmargh@microsoft.com> - 2.0-41
- Bump release for May 2023 Update 2

* Tue May 16 2023 CBL-Mariner Servicing Account <cblmargh@microsoft.com> - 2.0-40
- Bump release for May 2023 Update

* Tue May 16 2023 CBL-Mariner Servicing Account <cblmargh@microsoft.com> - 2.0-39
- Bump release for May 2023 Update

* Sat Apr 22 2023 Jon Slobodzian <joslobo@microsoft.com> - 2.0-38
- Updating version for April update 2

* Thu Apr 06 2023 Jon Slobodzian <joslobo@microsoft.com> - 2.0-37
- Updating version for April update.

* Fri Mar 17 2023 Pawel Winogrodzki <pawelwi@microsoft.com> - 2.0-36
- Updating version for March 2023 update 2.

* Thu Mar 02 2023 Andrew Phelps <anphel@microsoft.com> - 2.0-35
- Updating version for March 2023 update 1.

* Tue Feb 14 2023 Jon Slobodzian <joslobo@microsoft.com> - 2.0-34
- Updating version for February update 2.

* Tue Feb 07 2023 Jon Slobodzian <joslobo@microsoft.com> - 2.0-33
- Updating version for February update.

* Tue Jan 24 2023 Jon Slobodzian <joslobo@microsoft.com> - 2.0-32
- Updating version for January update 2.

* Thu Jan 05 2023 Jon Slobodzian <joslobo@microsoft.com> - 2.0-31
- Updating version for January update.

* Mon Dec 19 2022 Jon Slobodzian <joslobo@microsoft.com> - 2.0-30
- Updating version for December update 3.

* Sat Dec 10 2022 Jon Slobodzian <joslobo@microsoft.com> - 2.0-29
- Updating version for December update 2.

* Thu Dec 01 2022 Jon Slobodzian <joslobo@microsoft.com> - 2.0-28
- Updating version for December update.

* Mon Nov 21 2022 Mandeep Plaha <mandeepplaha@microsoft.com> - 2.0.27
- Updating version for November update 2.

* Wed Nov 09 2022 Jon Slobodzian <joslobo@microsoft.com> - 2.0-26
- Updating version for November update.

* Sat Oct 29 2022 Pawel Winogrodzki <pawelwi@microsoft.com> - 2.0-25
- Updating version for a full October release.

* Tue Oct 25 2022 Pawel Winogrodzki <pawelwi@microsoft.com> - 2.0-24
- Updating version for October update.

* Fri Oct 07 2022 Pawel Winogrodzki <pawelwi@microsoft.com> - 2.0-23
- Updating version for October release.

* Fri Sep 23 2022 Jon Slobodzian <joslobo@microsoft.com> - 2.0-22
- Updating version for September update 3.

* Fri Sep 16 2022 Andrew Phelps <anphel@microsoft.com> - 2.0.21
- Updating version for September update 2.

* Thu Sep 08 2022 Minghe Ren <mingheren@microsoft.com> - 2.0-20
- remove issue.net kernel part as sshd doesn't support the old-style telnet escape sequences

* Thu Sep 08 2022 Andrew Phelps <anphel@microsoft.com> - 2.0-19
- Updating version for September CVE update.

* Tue Aug 16 2022 Andrew Phelps <anphel@microsoft.com> - 2.0-18
- Updating version for August update 2.

* Wed Aug 03 2022 Pawel Winogrodzki <pawelwi@microsoft.com> - 2.0-17
- Updating version for August update.

* Tue Jul 26 2022 Pawel Winogrodzki <pawelwi@microsoft.com> - 2.0-16
- Updating version for July update 2.

* Fri Jul 08 2022 Jon Slobodzian <joslobo@microsoft.com> - 2.0-15
- Updating version for July update.

* Sat Jun 25 2022 Jon Slobodzian <joslobo@microsoft.com> - 2.0-14
- Updating version for June update 2.

* Wed Jun 08 2022 Jon Slobodzian <joslobo@microsoft.com> - 2.0-13
- Updating version for June update.

* Sat May 21 2022 Jon Slobodzian <joslobo@microsoft.com> - 2.0-12
- Updating version for May update.

* Tue Apr 19 2022 Jon Slobodzian <joslobo@microsoft.com> - 2.0-11
- Updating version for GA Release Candidate

* Sat Apr 16 2022 Jon Slobodzian <joslobo@microsoft.com> - 2.0-10
- Updating version for Preview-H Release.

* Sat Apr 09 2022 Jon Slobodzian <joslobo@microsoft.com> - 2.0-9
- Updating version for Preview-G Release.

* Wed Mar 30 2022 Jon Slobodzian <joslobo@microsoft.com> - 2.0-8
- Updating version for Preview-F Release.

* Fri Mar 4 2022 Jon Slobodzian <joslobo@microsoft.com> - 2.0-7
- Updating version for Preview-E Release

* Thu Feb 24 2022 Pawel Winogrodzki <pawelwi@microsoft.com> - 2.0-6
- Surrounding 'VERSION_ID' inside 'os-release' with double quotes.

* Sun Feb 06 2022 Jon Slobodzian <joslobo@microsoft.com> - 2.0-5
- Updating version for Preview D-Release

* Wed Jan 19 2022 Jon Slobodzian <joslobo@microsoft.com> - 2.0-4
- CBL-Mariner 2.0 Public Preview C Release.
- License verified

* Thu Dec 16 2021 Jon Slobodzian <joslobo@microsoft.com> - 2.0-3
- CBL-Mariner 2.0 Public Preview B Release version with fixed repo configuration files.

* Mon Dec 13 2021 Jon Slobodzian <joslobo@microsoft.com> - 2.0-2
- CBL-Mariner 2.0 Public Preview A Release version.

* Thu Jul 29 2021 Jon Slobodzian <joslobo@microsoft.com> - 2.0-1
- Updating version and distrotag for future looking 2.0 branch.  Formatting fixes.
- Remove %%clean section, buildroot cleaning step (both automatically done by RPM)

* Wed Apr 27 2021 Jon Slobodzian <joslobo@microsoft.com> - 1.0-16
- Updating version for April update

* Tue Mar 30 2021 Jon Slobodzian <joslobo@microsoft.com> - 1.0-15
- Updating version for March update

* Mon Feb 22 2021 Jon Slobodzian <joslobo@microsoft.com> - 1.0-14
- Updating version for February update

* Sun Jan 24 2021 Jon Slobodzian <joslobo@microsoft.com> - 1.0-13
- Updating version for January update

* Mon Dec 21 2020 Pawel Winogrodzki <pawelwi@microsoft.com> - 1.0-12
- Updating version for December update.

* Fri Nov 20 2020 Nicolas Guibourge <nicolasg@microsoft.com> - 1.0-11
- Updating version for November update

* Sat Oct 24 2020 Jon Slobodzian <joslobo@microsoft.com> - 1.0-10
- Updating version for October update

* Fri Sep 04 2020 Mateusz Malisz <mamalisz@microsoft.com> - 1.0-9
- Remove empty %%post section, dropping dependency on /bin/sh

* Tue Aug 24 2020 Jon Slobodzian <joslobo@microsoft.com> - 1.0-8
- Changing CBL-Mariner ID from "Mariner" to "mariner" to conform to standard.  Also updated Distrib-Description and Name per internal review.

* Tue Aug 18 2020 Jon Slobodzian <joslobo@microsoft.com> - 1.0-7
- Restoring correct Name, Distribution Name, CodeName and ID.

* Fri Jul 31 2020 Pawel Winogrodzki <pawelwi@microsoft.com> - 1.0-6
- Updating distribution name.

* Wed Jul 29 2020 Nick Samson <nisamson@microsoft.com> - 1.0-5
- Updated os-release file and URL to reflect project naming

* Wed Jun 24 2020 Jon Slobodzian <joslobo@microsoft.com> - 1.0-4
- Updated license for 1.0 release.

* Mon May 04 2020 Pawel Winogrodzki <pawelwi@microsoft.com> - 1.0-3
- Providing "system-release(releasever)" for the sake of DNF
- and other package management tools.

* Thu Jan 30 2020 Jon Slobodzian <joslobo@microsoft.com> 1.0-2
- Remove Microsoft name from distro version.

* Wed Sep 04 2019 Mateusz Malisz <mamalisz@microsoft.com> 1.0-1
- Original version for CBL-Mariner.<|MERGE_RESOLUTION|>--- conflicted
+++ resolved
@@ -5,11 +5,7 @@
 Summary:        Azure Linux release files
 Name:           azurelinux-release
 Version:        %{dist_version}.0
-<<<<<<< HEAD
-Release:        14%{?dist}
-=======
 Release:        15%{?dist}
->>>>>>> 63a3aa7b
 License:        MIT
 Vendor:         Microsoft Corporation
 Distribution:   Azure Linux
@@ -122,12 +118,9 @@
 %{_sysctldir}/*.conf
 
 %changelog
-<<<<<<< HEAD
-=======
 * Thu Jun 21 2024 Andrew Phelps <anphel@microsoft.com> - 3.0-15
 - Azure Linux 3.0 June Preview Release 2
 
->>>>>>> 63a3aa7b
 * Wed Jun 12 2024 Sam Meluch <sammeluch@microsoft.com> - 3.0-14
 - Azure Linux 3.0 June Preview Release 1
 
