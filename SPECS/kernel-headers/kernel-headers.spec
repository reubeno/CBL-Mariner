--- conflicted
+++ resolved
@@ -1,10 +1,6 @@
 Summary:        Linux API header files
 Name:           kernel-headers
-<<<<<<< HEAD
-Version:        5.15.139.1
-=======
 Version:        5.15.145.2
->>>>>>> 1328babb
 Release:        1%{?dist}
 License:        GPLv2
 Vendor:         Microsoft Corporation
@@ -40,12 +36,9 @@
 %{_includedir}/*
 
 %changelog
-<<<<<<< HEAD
-=======
 * Tue Jan 16 2024 Gary Swalling <gaswal@microsoft.com> - 5.15.145.2-1
 - Update to 5.15.145.2
 
->>>>>>> 1328babb
 * Tue Dec 05 2023 CBL-Mariner Servicing Account <cblmargh@microsoft.com> - 5.15.139.1-1
 - Auto-upgrade to 5.15.139.1
 
