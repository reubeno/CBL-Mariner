%global security_hardening nonow
%define glibc_target_cpu %{_build}
%define debug_package %{nil}
# Don't depend on bash by default
%define __requires_exclude ^/(bin|usr/bin).*$

Summary:        Main C library
Name:           glibc
Version:        2.28
Release:        18%{?dist}
License:        LGPLv2+
Vendor:         Microsoft Corporation
Distribution:   Mariner
Group:          Applications/System
URL:            https://www.gnu.org/software/libc
Source0:        https://ftp.gnu.org/gnu/glibc/%{name}-%{version}.tar.xz
Source1:        locale-gen.sh
Source2:        locale-gen.conf
Patch0:         http://www.linuxfromscratch.org/patches/downloads/glibc/glibc-2.25-fhs-1.patch
Patch1:         glibc-2.24-bindrsvport-blacklist.patch
Patch2:         0002-malloc-arena-fix.patch
Patch3:         glibc-2.28-CVE-2018-19591.patch
Patch4:         CVE-2019-9169.patch
Patch5:         CVE-2016-10739.patch
Patch6:         CVE-2020-1752.patch
Patch7:         CVE-2020-10029.patch
# Only applicable on ARMv7 targets.
Patch8:         CVE-2020-6096.nopatch
# Only applicable on x32 targets.
Patch9:         CVE-2019-6488.nopatch
# Only applicable on PowerPC targets.
Patch10:        CVE-2020-1751.nopatch
# Marked by upstream/Ubuntu/Red Hat as not a security bug, no fix available
# Rationale: Exploit requires crafted pattern in regex compiler meant only for trusted content
Patch11:        CVE-2018-20796.nopatch
Patch12:        CVE-2019-7309.patch
# CVE-2019-19126 patch taken from upstream commit 7966ce07e89fa4ccc8fdba00d4439fc652862462
Patch13:        CVE-2019-19126.patch
Patch14:        CVE-2019-25013.patch
<<<<<<< HEAD
Patch15:		CVE-2021-3326.patch
=======
Patch15:        CVE-2021-3326.patch
Patch16:        CVE-2020-27618.patch
>>>>>>> 0321aecb
Requires:       filesystem
Provides:       %{name}-common = %{version}-%{release}
Provides:       rtld(GNU_HASH)
Provides:       /sbin/ldconfig
ExcludeArch:    armv7 ppc i386 i686

%description
This library provides the basic routines for allocating memory,
searching directories, opening and closing files, reading and
writing files, string handling, pattern matching, arithmetic,
and so on.

%package devel
Summary:        Header files for glibc
Group:          Applications/System
Requires:       %{name} = %{version}-%{release}
Provides:       %{name}-headers = %{version}-%{release}
Provides:       %{name}-static = %{version}-%{release}
Provides:       %{name}-static%{?_isa} = %{version}-%{release}

%description devel
These are the header files of glibc.

%package lang
Summary:        Additional language files for glibc
Group:          Applications/System
Requires:       %{name} = %{version}-%{release}

%description lang
These are the additional language files of glibc.

%package i18n
Summary:        Additional internationalization files for glibc
Group:          Applications/System
Requires:       %{name} = %{version}-%{release}
Provides:       %{name}-locale-source = %{version}-%{release}

%description i18n
These are the additional internationalization files of glibc.

%package iconv
Summary:        gconv modules for glibc
Group:          Applications/System
Requires:       %{name} = %{version}-%{release}

%description iconv
These are gconv modules for iconv().

%package tools
Summary:        tools for glibc
Group:          Applications/System
Requires:       %{name} = %{version}-%{release}

%description tools
Extra tools for glibc.

%package nscd
Summary:        Name Service Cache Daemon
Group:          Applications/System
Requires:       %{name} = %{version}-%{release}

%description nscd
Name Service Cache Daemon

%prep
%autosetup -p1
sed -i 's/\\$$(pwd)/`pwd`/' timezone/Makefile
install -vdm 755 %{_builddir}/%{name}-build
# do not try to explicitly provide GLIBC_PRIVATE versioned libraries
%define __find_provides %{_builddir}/%{name}-%{version}/find_provides.sh
%define __find_requires %{_builddir}/%{name}-%{version}/find_requires.sh

# create find-provides and find-requires script in order to ignore GLIBC_PRIVATE errors
cat > find_provides.sh << _EOF
#! /bin/sh
if [ -d /tools ]; then
/tools/lib/rpm/find-provides | grep -v GLIBC_PRIVATE
else
%{_libdir}/rpm/find-provides | grep -v GLIBC_PRIVATE
fi
exit 0
_EOF
chmod +x find_provides.sh

cat > find_requires.sh << _EOF
#! /bin/sh
if [ -d /tools ]; then
/tools/lib/rpm/find-requires %{buildroot} %{glibc_target_cpu} | grep -v GLIBC_PRIVATE
else
%{_libdir}/rpm/find-requires %{buildroot} %{glibc_target_cpu} | grep -v GLIBC_PRIVATE
fi
_EOF
chmod +x find_requires.sh
#___EOF

%build
CFLAGS="`echo " %{build_cflags} " | sed 's/-Wp,-D_FORTIFY_SOURCE=2//'`"
CXXFLAGS="`echo " %{build_cxxflags} " | sed 's/-Wp,-D_FORTIFY_SOURCE=2//'`"
export CFLAGS
export CXXFLAGS

cd %{_builddir}/%{name}-build
../%{name}-%{version}/configure \
        --prefix=%{_prefix} \
        --disable-profile \
        --disable-werror \
        --enable-kernel=3.2 \
        --enable-bind-now \
        --disable-experimental-malloc \
%ifarch x86_64
        --enable-cet \
%endif
        --disable-silent-rules

# Sometimes we have false "out of memory" make error
# just rerun/continue make to workaroung it.
make %{?_smp_mflags} || make %{?_smp_mflags} || make %{?_smp_mflags}

%install
#       Do not remove static libs
pushd %{_builddir}/glibc-build
#       Create directories
make install_root=%{buildroot} install
install -vdm 755 %{buildroot}%{_sysconfdir}/ld.so.conf.d
install -vdm 755 %{buildroot}%{_var}/cache/nscd
install -vdm 755 %{buildroot}%{_libdir}/locale
cp -v ../%{name}-%{version}/nscd/nscd.conf %{buildroot}%{_sysconfdir}/nscd.conf
#       Install locale generation script and config file
cp -v %{SOURCE2} %{buildroot}%{_sysconfdir}
cp -v %{SOURCE1} %{buildroot}/sbin
#       Remove unwanted cruft
rm -rf %{buildroot}%{_infodir}
#       Install configuration files

# Spaces should not be used in nsswitch.conf in the begining of new line
# Only tab should be used as it expects the same in source code.
# Otherwise "altfiles" will not be added. which may cause dbus.service failure
cat > %{buildroot}%{_sysconfdir}/nsswitch.conf <<- "EOF"
#       Begin /etc/nsswitch.conf

	passwd: files
	group: files
	shadow: files

	hosts: files dns
	networks: files

	protocols: files
	services: files
	ethers: files
	rpc: files
#       End /etc/nsswitch.conf
EOF
cat > %{buildroot}%{_sysconfdir}/ld.so.conf <<- "EOF"
#       Begin /etc/ld.so.conf
	%{_prefix}/local/lib
	/opt/lib
	include %{_sysconfdir}/ld.so.conf.d/*.conf
EOF
popd
%find_lang %{name} --all-name
pushd localedata
# Generate out of locale-archive an (en_US.) UTF-8 locale
mkdir -p %{buildroot}%{_libdir}/locale
I18NPATH=. GCONV_PATH=../../glibc-build/iconvdata LC_ALL=C ../../glibc-build/locale/localedef --no-archive --prefix=%{buildroot} -A ../intl/locale.alias -i locales/en_US -c -f charmaps/UTF-8 en_US.UTF-8
mv %{buildroot}%{_libdir}/locale/en_US.utf8 %{buildroot}%{_libdir}/locale/en_US.UTF-8
popd
# to do not depend on /bin/bash
sed -i 's@#! /bin/bash@#! /bin/sh@' %{buildroot}%{_bindir}/ldd
sed -i 's@#!/bin/bash@#!/bin/sh@' %{buildroot}%{_bindir}/tzselect

%check
cd %{_builddir}/glibc-build
make %{?_smp_mflags} check ||:
# These 2 persistant false positives are OK
# XPASS for: elf/tst-protected1a and elf/tst-protected1b
[ `grep ^XPASS tests.sum | wc -l` -ne 2 -a `grep "^XPASS: elf/tst-protected1[ab]" tests.sum | wc -l` -ne 2 ] && exit 1 ||:

# FAIL (intermittent) in chroot but PASS in container:
# posix/tst-spawn3 and stdio-common/test-vfprintf
n=0
grep "^FAIL: posix/tst-spawn3" tests.sum >/dev/null && n=$((n+1)) ||:
grep "^FAIL: stdio-common/test-vfprintf" tests.sum >/dev/null && n=$((n+1)) ||:
# FAIL always on overlayfs/aufs (in container)
grep "^FAIL: posix/tst-dir" tests.sum >/dev/null && n=$((n+1)) ||:

#https://sourceware.org/glibc/wiki/Testing/Testsuite
grep "^FAIL: nptl/tst-eintr1" tests.sum >/dev/null && n=$((n+1)) ||:
#This happens because the kernel fails to reap exiting threads fast enough,
#eventually resulting an EAGAIN when pthread_create is called within the test.

# check for exact 'n' failures
[ `grep ^FAIL tests.sum | wc -l` -ne $n ] && exit 1 ||:

%post -p /sbin/ldconfig
%postun -p /sbin/ldconfig

%files
%defattr(-,root,root)
%license LICENSES
%{_libdir}/locale/*
%dir %{_sysconfdir}/ld.so.conf.d
%config(noreplace) %{_sysconfdir}/nsswitch.conf
%config(noreplace) %{_sysconfdir}/ld.so.conf
%config(noreplace) %{_sysconfdir}/rpc
%config(missingok,noreplace) %{_sysconfdir}/ld.so.cache
%config %{_sysconfdir}/locale-gen.conf
/lib64/*
%ifarch aarch64
%exclude /lib
%endif
%exclude /lib64/libpcprofile.so
%{_lib64dir}/*.so
/sbin/ldconfig
/sbin/locale-gen.sh
%{_sbindir}/zdump
%{_sbindir}/zic
%{_sbindir}/iconvconfig
%{_bindir}/*
%{_libexecdir}/*
%{_datadir}/i18n/charmaps/UTF-8.gz
%{_datadir}/i18n/charmaps/ISO-8859-1.gz
%{_datadir}/i18n/locales/en_US
%{_datarootdir}/locale/locale.alias
%exclude %{_localstatedir}/lib/nss_db/Makefile
%exclude %{_bindir}/mtrace
%exclude %{_bindir}/pcprofiledump
%exclude %{_bindir}/xtrace

%files iconv
%defattr(-,root,root)
%{_lib64dir}/gconv/*

%files tools
%defattr(-,root,root)
%{_bindir}/mtrace
%{_bindir}/pcprofiledump
%{_bindir}/xtrace
/sbin/sln
%{_lib64dir}/audit/*
/lib64/libpcprofile.so

%files nscd
%defattr(-,root,root)
%config(noreplace) %{_sysconfdir}/nscd.conf
%{_sbindir}/nscd
%dir %{_localstatedir}/cache/nscd

%files i18n
%defattr(-,root,root)
%{_datadir}/i18n/charmaps/*.gz
%{_datadir}/i18n/locales/*

%files devel
%defattr(-,root,root)
# TODO: Excluding for now to remove dependency on PERL
# /usr/bin/mtrace
%{_lib64dir}/*.a
%{_lib64dir}/*.o
%{_includedir}/*

%files -f %{name}.lang lang
%defattr(-,root,root)

%changelog
<<<<<<< HEAD
* Fri Apr 02 2021 Thomas Crain <thcrain@microsoft.com> - 2.28-17
- Merge the following releases from 1.0 to dev branch
- lihl@microsoft.com, 2.28-13: Added patch to resolve CVE-2019-7309, Used autosteup
- thcrain@microsoft.com, 2.28-14: Patch CVE-2019-19126
- mamalisz@microsoft.com, 2.28-15: Exclude binaries(such as bash) from requires list.
- nicolasg@microsoft.com, 2.28-16: Patch CVE-2019-25013
- thcrain@microsoft.com, 2.28-17: Patch CVE-2021-3326

* Thu Mar 25 2021 Henry Li <lihl@microsoft.com> - 2.28-16
- Provides glibc-locale-source from glibc-i18n
- Add back exluded files to glibc-i18n

* Fri Feb 05 2021 Joe Schmitt <joschmit@microsoft.com> - 2.28-15
- Replace incorrect %%{_lib} usage with %%{_libdir}

* Thu Dec 10 2020 Joe Schmitt <joschmit@microsoft.com> - 2.28-14
- Provide isa version of glibc-static.

* Mon Sep 28 2020 Ruying Chen <v-ruyche@microsoft.com> - 2.28-13
- Move some tools from glibc-tools and glibc-iconv to glibc and provide glibc-common
- Provide glibc-static and glibc-headers under glibc-devel
=======
* Mon Mar 22 2021 Nick Samson <nisamson@microsoft.com> - 2.28-18
- Patch CVE-2020-27618

* Tue Feb 09 2021 Thomas Crain <thcrain@microsoft.com> - 2.28-17
- Patch CVE-2021-3326

* Fri Jan 08 2021 Nicolas guibourge <nicolasg@microsoft.com> - 2.28-16
- Patch CVE-2019-25013

* Mon Dec 07 2020 Mateusz Malisz <mamalisz@microsoft.com> - 2.28-15
- Exclude binaries(such as bash) from requires list.

* Tue Nov 10 2020 Thomas Crain <thcrain@microsoft.com> - 2.28-14
- Patch CVE-2019-19126

* Wed Oct 28 2020 Henry Li <lihl@microsoft.com> - 2.28-13
- Used autosetup
- Added patch to resolve CVE-2019-7309
>>>>>>> 0321aecb

* Wed Jul 29 2020 Thomas Crain <thcrain@microsoft.com> - 2.28-12
- Ignore CVE-2018-20796, as it is not a security issue

* Wed Jul 29 2020 Emre Girgin <mrgirgin@microsoft.com> - 2.28-11
- Disable the debuginfo package for glibc, and use unstripped binaries instead.

* Fri Jun 26 2020 Ruying Chen <v-ruyche@microsoft.com> - 2.28-10
- Added provides for binary capability.

* Thu Jun 11 2020 Henry Beberman <henry.beberman@microsoft.com> - 2.28-9
- Disable -Wp,-D_FORTIFY_SOURCE=2 to build with hardened cflags.

* Tue May 19 2020 Emre Girgin <mrgirgin@microsoft.com> - 2.28-8
- Ignore CVE-2019-6488, CVE-2020-1751, CVE-2020-6096 as they don't apply to aarch64 or x86_64.

* Sat May 09 2020 Nick Samson <nisamson@microsoft.com> - 2.28-7
- Added %%license line automatically

* Fri Mar 20 2020 Andrew Phelps <anphel@microsoft.com> - 2.28-6
- Configure with --disable-werror.

* Mon Dec 02 2019 Saravanan Somasundaram <sarsoma@microsoft.com> - 2.28-5
- Initial CBL-Mariner import from Photon (license: Apache2).

* Fri Jul 12 2019 Ankit Jain <ankitja@vmware.com> - 2.28-4
- Replaced spaces with tab in nsswitch.conf file

* Fri Mar 08 2019 Alexey Makhalov <amakhalov@vmware.com> - 2.28-3
- Fix CVE-2019-9169

* Tue Jan 22 2019 Anish Swaminathan <anishs@vmware.com> - 2.28-2
- Fix CVE-2018-19591

* Tue Aug 28 2018 Alexey Makhalov <amakhalov@vmware.com> - 2.28-1
- Version update. Disable obsolete rpc (use libtirpc) and nsl.

* Tue Jan 23 2018 Xiaolin Li <xiaolinl@vmware.com> - 2.26-10
- Fix CVE-2018-1000001 and CVE-2018-6485

* Mon Jan 08 2018 Xiaolin Li <xiaolinl@vmware.com> - 2.26-9
- Fix CVE-2017-16997

* Thu Dec 21 2017 Xiaolin Li <xiaolinl@vmware.com> - 2.26-8
- Fix CVE-2017-17426

* Tue Nov 14 2017 Alexey Makhalov <amakhalov@vmware.com> - 2.26-7
- Aarch64 support

* Wed Oct 25 2017 Xiaolin Li <xiaolinl@vmware.com> - 2.26-6
- Fix CVE-2017-15670 and CVE-2017-15804

* Tue Oct 10 2017 Alexey Makhalov <amakhalov@vmware.com> - 2.26-5
- Compile out tcache.

* Fri Sep 15 2017 Bo Gan <ganb@vmware.com> - 2.26-4
- exclude tst-eintr1 per official wiki recommendation.

* Tue Sep 12 2017 Alexey Makhalov <amakhalov@vmware.com> - 2.26-3
- Fix makecheck for run in docker.

* Tue Aug 29 2017 Alexey Makhalov <amakhalov@vmware.com> - 2.26-2
- Fix tunables setter.
- Add malloc arena fix.
- Fix makecheck.

* Tue Aug 15 2017 Alexey Makhalov <amakhalov@vmware.com> - 2.26-1
- Version update

* Tue Aug 08 2017 Anish Swaminathan <anishs@vmware.com> - 2.25-4
- Apply fix for CVE-2017-1000366

* Thu May 4  2017 Bo Gan <ganb@vmware.com> - 2.25-3
- Remove bash dependency in post/postun script

* Fri Apr 21 2017 Alexey Makhalov <amakhalov@vmware.com> - 2.25-2
- Added -iconv -tools and -nscd subpackages

* Wed Mar 22 2017 Alexey Makhalov <amakhalov@vmware.com> - 2.25-1
- Version update

* Wed Dec 14 2016 Alexey Makhalov <amakhalov@vmware.com> - 2.24-1
- Version update

* Wed Nov 23 2016 Alexey Makhalov <amakhalov@vmware.com> - 2.22-13
- Install en_US.UTF-8 locale by default

* Wed Nov 16 2016 Alexey Makhalov <amakhalov@vmware.com> - 2.22-12
- Added i18n subpackage

* Tue Oct 25 2016 Alexey Makhalov <amakhalov@vmware.com> - 2.22-11
- Workaround for build failure with "out of memory" message

* Wed Sep 28 2016 Alexey Makhalov <amakhalov@vmware.com> - 2.22-10
- Added pthread_create-fix-use-after-free.patch

* Tue Jun 14 2016 Divya Thaluru <dthaluru@vmware.com> - 2.22-9
- Enabling rpm debug package and stripping the libraries

* Tue May 24 2016 Priyesh Padmavilasom <ppadmavilasom@vmware.com> - 2.22-8
- GA - Bump release of all rpms

* Mon May 23 2016 Divya Thaluru <dthaluru@vmware.com> - 2.22-7
- Added patch for CVE-2014-9761

* Mon Mar 21 2016 Alexey Makhalov <amakhalov@vmware.com> - 2.22-6
- Security hardening: nonow

* Fri Mar 18 2016 Anish Swaminathan <anishs@vmware.com> - 2.22-5
- Change conf file qualifiers

* Fri Mar 11 2016 Priyesh Padmavilasom <ppadmavilasom@vmware.com> - 2.22-4
- Added patch for res_qeury assertion with bad dns config
- Details: https://sourceware.org/bugzilla/show_bug.cgi?id=19791

* Tue Feb 16 2016 Anish Swaminathan <anishs@vmware.com> - 2.22-3
- Added patch for CVE-2015-7547

* Mon Feb 08 2016 Anish Swaminathan <anishs@vmware.com> - 2.22-2
- Added patch for bindresvport blacklist

* Tue Jan 12 2016 Xiaolin Li <xiaolinl@vmware.com> - 2.22-1
- Updated to version 2.22

* Tue Dec 1 2015 Divya Thaluru <dthaluru@vmware.com> - 2.19-8
- Disabling rpm debug package and stripping the libraries

* Wed Nov 18 2015 Divya Thaluru <dthaluru@vmware.com> - 2.19-7
- Adding patch to close nss files database

* Tue Nov 10 2015 Xiaolin Li <xiaolinl@vmware.com> - 2.19-6
- Handled locale files with macro find_lang

* Wed Aug 05 2015 Kumar Kaushik <kaushikk@vmware.com> - 2.19-5
- Adding postun section for ldconfig.

* Tue Jul 28 2015 Alexey Makhalov <amakhalov@vmware.com> - 2.19-4
- Support glibc building against current rpm version.

* Thu Jul 23 2015 Divya Thaluru <dthaluru@vmware.com> - 2.19-3
- Packing locale-gen scripts

* Mon May 18 2015 Touseef Liaqat <tliaqat@vmware.com> - 2.19-2
- Update according to UsrMove.

* Wed Nov 5 2014 Divya Thaluru <dthaluru@vmware.com> - 2.19-1
- Initial build. First version<|MERGE_RESOLUTION|>--- conflicted
+++ resolved
@@ -7,7 +7,7 @@
 Summary:        Main C library
 Name:           glibc
 Version:        2.28
-Release:        18%{?dist}
+Release:        17%{?dist}
 License:        LGPLv2+
 Vendor:         Microsoft Corporation
 Distribution:   Mariner
@@ -37,12 +37,8 @@
 # CVE-2019-19126 patch taken from upstream commit 7966ce07e89fa4ccc8fdba00d4439fc652862462
 Patch13:        CVE-2019-19126.patch
 Patch14:        CVE-2019-25013.patch
-<<<<<<< HEAD
-Patch15:		CVE-2021-3326.patch
-=======
 Patch15:        CVE-2021-3326.patch
 Patch16:        CVE-2020-27618.patch
->>>>>>> 0321aecb
 Requires:       filesystem
 Provides:       %{name}-common = %{version}-%{release}
 Provides:       rtld(GNU_HASH)
@@ -308,7 +304,6 @@
 %defattr(-,root,root)
 
 %changelog
-<<<<<<< HEAD
 * Fri Apr 02 2021 Thomas Crain <thcrain@microsoft.com> - 2.28-17
 - Merge the following releases from 1.0 to dev branch
 - lihl@microsoft.com, 2.28-13: Added patch to resolve CVE-2019-7309, Used autosteup
@@ -316,6 +311,7 @@
 - mamalisz@microsoft.com, 2.28-15: Exclude binaries(such as bash) from requires list.
 - nicolasg@microsoft.com, 2.28-16: Patch CVE-2019-25013
 - thcrain@microsoft.com, 2.28-17: Patch CVE-2021-3326
+- nisamson@microsoft.com, 2.28-18: Patch CVE-2021-27618
 
 * Thu Mar 25 2021 Henry Li <lihl@microsoft.com> - 2.28-16
 - Provides glibc-locale-source from glibc-i18n
@@ -330,26 +326,6 @@
 * Mon Sep 28 2020 Ruying Chen <v-ruyche@microsoft.com> - 2.28-13
 - Move some tools from glibc-tools and glibc-iconv to glibc and provide glibc-common
 - Provide glibc-static and glibc-headers under glibc-devel
-=======
-* Mon Mar 22 2021 Nick Samson <nisamson@microsoft.com> - 2.28-18
-- Patch CVE-2020-27618
-
-* Tue Feb 09 2021 Thomas Crain <thcrain@microsoft.com> - 2.28-17
-- Patch CVE-2021-3326
-
-* Fri Jan 08 2021 Nicolas guibourge <nicolasg@microsoft.com> - 2.28-16
-- Patch CVE-2019-25013
-
-* Mon Dec 07 2020 Mateusz Malisz <mamalisz@microsoft.com> - 2.28-15
-- Exclude binaries(such as bash) from requires list.
-
-* Tue Nov 10 2020 Thomas Crain <thcrain@microsoft.com> - 2.28-14
-- Patch CVE-2019-19126
-
-* Wed Oct 28 2020 Henry Li <lihl@microsoft.com> - 2.28-13
-- Used autosetup
-- Added patch to resolve CVE-2019-7309
->>>>>>> 0321aecb
 
 * Wed Jul 29 2020 Thomas Crain <thcrain@microsoft.com> - 2.28-12
 - Ignore CVE-2018-20796, as it is not a security issue
