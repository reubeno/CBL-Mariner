--- conflicted
+++ resolved
@@ -21,18 +21,15 @@
   mariner-rpm-macros \
   moby-buildx \
   moby-containerd \
-<<<<<<< HEAD
   openjdk8 \
+  python-markupsafe \
   python-nocasedict \
   python-pywbem \
   python-repoze-lru \
+  python-requests \
   python-sphinxcontrib-websupport \
   python-yamlloader \
-=======
-  python-markupsafe \
-  python-requests \
   python-zope-interface \
->>>>>>> 2f96fa40
   qt5-rpm-macros \
   runc \
   grub2-efi-binary-signed-aarch64 \
