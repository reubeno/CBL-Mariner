--- conflicted
+++ resolved
@@ -21,11 +21,7 @@
     - name: Set up Go 1.x
       uses: actions/setup-go@v4
       with:
-<<<<<<< HEAD
-        go-version: "1.20"
-=======
         go-version: '${{ env.EXPECTED_GO_VERSION }}'
->>>>>>> 5fd99705
       id: go
 
     - name: Check active go version
