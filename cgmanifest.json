{
  "Registrations": [
    {
      "component": {
        "type": "other",
        "other": {
          "name": "abseil-cpp",
          "version": "20211102.0",
          "downloadUrl": "https://github.com/abseil/abseil-cpp/archive/20211102.0/abseil-cpp-20211102.0.tar.gz"
        }
      }
    },
    {
      "component": {
        "type": "other",
        "other": {
          "name": "acl",
          "version": "2.2.53",
          "downloadUrl": "https://download-mirror.savannah.gnu.org/releases/acl/acl-2.2.53.tar.gz"
        }
      }
    },
    {
      "component": {
        "type": "other",
        "other": {
          "name": "aide",
          "version": "0.16",
          "downloadUrl": "https://github.com/aide/aide/releases/download/v0.16/aide-0.16.tar.gz"
        }
      }
    },
    {
      "component": {
        "type": "other",
        "other": {
          "name": "alsa-lib",
          "version": "1.2.2",
          "downloadUrl": "https://www.alsa-project.org/files/pub/lib/alsa-lib-1.2.2.tar.bz2"
        }
      }
    },
    {
      "component": {
        "type": "other",
        "other": {
          "name": "alsa-utils",
          "version": "1.2.2",
          "downloadUrl": "https://www.alsa-project.org/files/pub/utils/alsa-utils-1.2.2.tar.bz2"
        }
      }
    },
    {
      "component": {
        "type": "other",
        "other": {
          "name": "ansible",
          "version": "2.9.23",
          "downloadUrl": "https://releases.ansible.com/ansible/ansible-2.9.23.tar.gz"
        }
      }
    },
    {
      "component": {
        "type": "other",
        "other": {
          "name": "ant",
          "version": "1.10.11",
          "downloadUrl": "https://archive.apache.org/dist/ant/source/apache-ant-1.10.11-src.tar.gz"
        }
      }
    },
    {
      "component": {
        "type": "other",
        "other": {
          "name": "ant-contrib",
          "version": "1.0b3",
          "downloadUrl": "https://sourceforge.net/projects/ant-contrib/files/ant-contrib/1.0b3/ant-contrib-1.0b3-src.tar.gz"
        }
      }
    },
    {
      "component": {
        "type": "other",
        "other": {
          "name": "apparmor",
          "version": "2.13",
          "downloadUrl": "https://launchpad.net/apparmor/2.13/2.13.0/+download/apparmor-2.13.tar.gz"
        }
      }
    },
    {
      "component": {
        "type": "other",
        "other": {
          "name": "apr",
          "version": "1.6.5",
          "downloadUrl": "http://archive.apache.org/dist/apr/apr-1.6.5.tar.gz"
        }
      }
    },
    {
      "component": {
        "type": "other",
        "other": {
          "name": "apr-util",
          "version": "1.6.1",
          "downloadUrl": "http://archive.apache.org/dist/apr/apr-util-1.6.1.tar.gz"
        }
      }
    },
    {
      "component": {
        "type": "other",
        "other": {
          "name": "archivemount",
          "version": "0.9.1",
          "downloadUrl": "https://www.cybernoia.de/software/archivemount/archivemount-0.9.1.tar.gz"
        }
      }
    },
    {
      "component": {
        "type": "other",
        "other": {
          "name": "asciidoc",
          "version": "8.6.10",
          "downloadUrl": "https://github.com/asciidoc/asciidoc-py3/archive/8.6.10.tar.gz"
        }
      }
    },
    {
      "component": {
        "type": "other",
        "other": {
          "name": "at",
          "version": "3.1.23",
          "downloadUrl": "http://ftp.debian.org/debian/pool/main/a/at/at_3.1.23.orig.tar.gz"
        }
      }
    },
    {
      "component": {
        "type": "other",
        "other": {
          "name": "atftp",
          "version": "0.7.5",
          "downloadUrl": "http://sourceforge.net/projects/atftp/files/latest/download/atftp-0.7.5.tar.gz"
        }
      }
    },
    {
      "component": {
        "type": "other",
        "other": {
          "name": "attr",
          "version": "2.4.48",
          "downloadUrl": "https://download-mirror.savannah.gnu.org/releases/attr/attr-2.4.48.tar.gz"
        }
      }
    },
    {
      "component": {
        "type": "other",
        "other": {
          "name": "audit",
          "version": "3.0",
          "downloadUrl": "https://people.redhat.com/sgrubb/audit/audit-3.0-alpha8.tar.gz"
        }
      }
    },
    {
      "component": {
        "type": "other",
        "other": {
          "name": "auoms",
          "version": "2.2.5",
          "downloadUrl": "https://github.com/microsoft/OMS-Auditd-Plugin/archive/v2.2.5-0.tar.gz"
        }
      }
    },
    {
      "component": {
        "type": "other",
        "other": {
          "name": "autoconf",
          "version": "2.69",
          "downloadUrl": "http://ftp.gnu.org/gnu/autoconf/autoconf-2.69.tar.xz"
        }
      }
    },
    {
      "component": {
        "type": "other",
        "other": {
          "name": "autoconf-archive",
          "version": "2018.03.13",
          "downloadUrl": "http://ftp.gnu.org/gnu/autoconf-archive/autoconf-archive-2018.03.13.tar.xz"
        }
      }
    },
    {
      "component": {
        "type": "other",
        "other": {
          "name": "autoconf213",
          "version": "2.13",
          "downloadUrl": "ftp://prep.ai.mit.edu/pub/gnu/autoconf/autoconf-2.13.tar.gz"
        }
      }
    },
    {
      "component": {
        "type": "other",
        "other": {
          "name": "autofs",
          "version": "5.1.4",
          "downloadUrl": "http://www.kernel.org/pub/linux/daemons/autofs/v5/autofs-5.1.4.tar.xz"
        }
      }
    },
    {
      "component": {
        "type": "other",
        "other": {
          "name": "autogen",
          "version": "5.18.16",
          "downloadUrl": "ftp://ftp.gnu.org/gnu/autogen/rel5.18.16/autogen-5.18.16.tar.xz"
        }
      }
    },
    {
      "component": {
        "type": "other",
        "other": {
          "name": "automake",
          "version": "1.16.1",
          "downloadUrl": "http://ftp.gnu.org/gnu/automake/automake-1.16.1.tar.xz"
        }
      }
    },
    {
      "component": {
        "type": "other",
        "other": {
          "name": "azure-iot-sdk-c",
          "version": "2020.02.04.1",
          "downloadUrl": "https://github.com/Azure/azure-iot-sdk-c/archive/LTS_02_2020_Ref01.tar.gz"
        }
      }
    },
    {
      "component": {
        "type": "other",
        "other": {
          "name": "azure-iotedge",
          "version": "1.1.2",
          "downloadUrl": "https://github.com/Azure/iotedge/archive/1.1.2.tar.gz"
        }
      }
    },
    {
      "component": {
        "type": "other",
        "other": {
          "name": "azure-storage-cpp",
          "version": "7.3.0",
          "downloadUrl": "https://github.com/Azure/azure-storage-cpp/archive/v7.3.0.tar.gz"
        }
      }
    },
    {
      "component": {
        "type": "other",
        "other": {
          "name": "babel",
          "version": "2.6.0",
          "downloadUrl": "https://files.pythonhosted.org/packages/be/cc/9c981b249a455fa0c76338966325fc70b7265521bad641bf2932f77712f4/Babel-2.6.0.tar.gz"
        }
      }
    },
    {
      "component": {
        "type": "other",
        "other": {
          "name": "babeltrace2",
          "version": "2.0.1",
          "downloadUrl": "https://www.efficios.com/files/babeltrace/babeltrace2-2.0.1.tar.bz2"
        }
      }
    },
    {
      "component": {
        "type": "other",
        "other": {
          "name": "bash",
          "version": "4.4.18",
          "downloadUrl": "http://ftp.gnu.org/gnu/bash/bash-4.4.18.tar.gz"
        }
      }
    },
    {
      "component": {
        "type": "other",
        "other": {
          "name": "bash-completion",
          "version": "2.7",
          "downloadUrl": "https://github.com/scop/bash-completion/releases/download/2.7/bash-completion-2.7.tar.xz"
        }
      }
    },
    {
      "component": {
        "type": "other",
        "other": {
          "name": "bazel",
          "version": "2.2.0",
          "downloadUrl": "https://github.com/bazelbuild/bazel/releases/download/2.2.0/bazel-2.2.0-dist.zip"
        }
      }
    },
    {
      "component": {
        "type": "other",
        "other": {
          "name": "bc",
          "version": "1.07.1",
          "downloadUrl": "https://ftp.gnu.org/gnu/bc/bc-1.07.1.tar.gz"
        }
      }
    },
    {
      "component": {
        "type": "other",
        "other": {
          "name": "bcc",
          "version": "0.12.0",
          "downloadUrl": "https://github.com/iovisor/bcc/releases/download/v0.12.0/bcc-src-with-submodule.tar.gz"
        }
      }
    },
    {
      "component": {
        "type": "other",
        "other": {
          "name": "bigreqsproto",
          "version": "1.1.2",
          "downloadUrl": "https://www.x.org/pub/individual/proto/bigreqsproto-1.1.2.tar.bz2"
        }
      }
    },
    {
      "component": {
        "type": "other",
        "other": {
          "name": "bind",
          "version": "9.16.22",
          "downloadUrl": "https://ftp.isc.org/isc/bind9/9.16.22/bind-9.16.22.tar.xz"
        }
      }
    },
    {
      "component": {
        "type": "other",
        "other": {
          "name": "binutils",
          "version": "2.36.1",
          "downloadUrl": "http://ftp.gnu.org/gnu/binutils/binutils-2.36.1.tar.xz"
        }
      }
    },
    {
      "component": {
        "type": "other",
        "other": {
          "name": "bison",
          "version": "3.1",
          "downloadUrl": "http://ftp.gnu.org/gnu/bison/bison-3.1.tar.xz"
        }
      }
    },
    {
      "component": {
        "type": "other",
        "other": {
          "name": "blktrace",
          "version": "1.2.0",
          "downloadUrl": "https://git.kernel.org/pub/scm/linux/kernel/git/axboe/blktrace.git/snapshot/blktrace-1.2.0.tar.gz"
        }
      }
    },
    {
      "component": {
        "type": "other",
        "other": {
          "name": "blobfuse",
          "version": "1.3.6",
          "downloadUrl": "https://github.com/Azure/azure-storage-fuse/archive/blobfuse-1.3.6.tar.gz"
        }
      }
    },
    {
      "component": {
        "type": "other",
        "other": {
          "name": "bmake",
          "version": "20201010",
          "downloadUrl": "https://ftp.netbsd.org/pub/NetBSD/misc/sjg/bmake-20201010.tar.gz"
        }
      }
    },
    {
      "component": {
        "type": "other",
        "other": {
          "name": "bmon",
          "version": "4.0",
          "downloadUrl": "https://github.com/tgraf/bmon/archive/v4.0.tar.gz"
        }
      }
    },
    {
      "component": {
        "type": "other",
        "other": {
          "name": "bond",
          "version": "8.0.1",
          "downloadUrl": "https://github.com/microsoft/bond/archive/8.0.1.tar.gz"
        }
      }
    },
    {
      "component": {
        "type": "other",
        "other": {
          "name": "boost",
          "version": "1.66.0",
          "downloadUrl": "http://downloads.sourceforge.net/boost/boost_1_66_0.tar.bz2"
        }
      }
    },
    {
      "component": {
        "type": "other",
        "other": {
          "name": "bpftrace",
          "version": "0.11.4",
          "downloadUrl": "https://github.com/iovisor/bpftrace/archive/v0.11.4.tar.gz"
        }
      }
    },
    {
      "component": {
        "type": "other",
        "other": {
          "name": "bridge-utils",
          "version": "1.6",
          "downloadUrl": "https://kernel.org/pub/linux/utils/net/bridge-utils/bridge-utils-1.6.tar.xz"
        }
      }
    },
    {
      "component": {
        "type": "other",
        "other": {
          "name": "brotli",
          "version": "1.0.7",
          "downloadUrl": "https://github.com/google/brotli/archive/v1.0.7/brotli-1.0.7.tar.gz"
        }
      }
    },
    {
      "component": {
        "type": "other",
        "other": {
          "name": "btrfs-progs",
          "version": "4.19",
          "downloadUrl": "https://www.kernel.org/pub/linux/kernel/people/kdave/btrfs-progs/btrfs-progs-v4.19.tar.xz"
        }
      }
    },
    {
      "component": {
        "type": "other",
        "other": {
          "name": "bubblewrap",
          "version": "0.3.0",
          "downloadUrl": "https://github.com/containers/bubblewrap/releases/download/v0.3.0/bubblewrap-0.3.0.tar.xz"
        }
      }
    },
    {
      "component": {
        "type": "other",
        "other": {
          "name": "busybox",
          "version": "1.32.0",
          "downloadUrl": "http://www.busybox.net/downloads/busybox-1.32.0.tar.bz2"
        }
      }
    },
    {
      "component": {
        "type": "other",
        "other": {
          "name": "byacc",
          "version": "1.9.20200330",
          "downloadUrl": "https://invisible-mirror.net/archives/byacc/byacc-20200330.tgz"
        }
      }
    },
    {
      "component": {
        "type": "other",
        "other": {
          "name": "bzip2",
          "version": "1.0.6",
          "downloadUrl": "https://downloads.sourceforge.net/project/bzip2/bzip2-1.0.6.tar.gz"
        }
      }
    },
    {
      "component": {
        "type": "other",
        "other": {
          "name": "c-ares",
          "version": "1.17.1",
          "downloadUrl": "https://c-ares.haxx.se/download/c-ares-1.17.1.tar.gz"
        }
      }
    },
    {
      "component": {
        "type": "other",
        "other": {
          "name": "ca-certificates",
          "version": "20200720",
          "downloadUrl": "https://hg.mozilla.org/releases/mozilla-release/raw-file/712412cb974c0392afe31fd9ce974b26ae3993c3/security/nss/lib/ckfw/builtins/certdata.txt"
        }
      }
    },
    {
      "component": {
        "type": "other",
        "other": {
          "name": "cairo",
          "version": "1.17.4",
          "downloadUrl": "https://cairographics.org/snapshots/cairo-1.17.4.tar.xz"
        }
      }
    },
    {
      "component": {
        "type": "other",
        "other": {
          "name": "calamares",
          "version": "3.2.11",
          "downloadUrl": "https://github.com/calamares/calamares/releases/download/v3.2.11/calamares-3.2.11.tar.gz"
        }
      }
    },
    {
      "component": {
        "type": "other",
        "other": {
          "name": "cassandra-cpp-driver",
          "version": "2.16.0",
          "downloadUrl": "https://github.com/datastax/cpp-driver/archive/refs/tags/2.16.0.tar.gz"
        }
      }
    },
    {
      "component": {
        "type": "other",
        "other": {
          "name": "catch",
          "version": "2.10.2",
          "downloadUrl": "https://github.com/philsquared/Catch/archive/v2.10.2/catch-2.10.2.tar.gz"
        }
      }
    },
    {
      "component": {
        "type": "other",
        "other": {
          "name": "ccache",
          "version": "3.6",
          "downloadUrl": "https://github.com/ccache/ccache/releases/download/v3.6/ccache-3.6.tar.gz"
        }
      }
    },
    {
      "component": {
        "type": "other",
        "other": {
          "name": "cdrkit",
          "version": "1.1.11",
          "downloadUrl": "https://src.fedoraproject.org/repo/pkgs/cdrkit/cdrkit-1.1.11.tar.gz/efe08e2f3ca478486037b053acd512e9/cdrkit-1.1.11.tar.gz"
        }
      }
    },
    {
      "component": {
        "type": "other",
        "other": {
          "name": "ceph",
          "version": "16.2.0",
          "downloadUrl": "https://download.ceph.com/tarballs/ceph-16.2.0.tar.gz"
        }
      }
    },
    {
      "component": {
        "type": "other",
        "other": {
          "name": "check",
          "version": "0.12.0",
          "downloadUrl": "https://github.com/libcheck/check/archive/0.12.0.tar.gz"
        }
      }
    },
    {
      "component": {
        "type": "other",
        "other": {
          "name": "checkpolicy",
          "version": "2.9",
          "downloadUrl": "https://github.com/SELinuxProject/selinux/releases/download/20190315/checkpolicy-2.9.tar.gz"
        }
      }
    },
    {
      "component": {
        "type": "other",
        "other": {
          "name": "checksec",
          "version": "2.5.0",
          "downloadUrl": "https://github.com/slimm609/checksec.sh/archive/2.5.0.tar.gz"
        }
      }
    },
    {
      "component": {
        "type": "other",
        "other": {
          "name": "chkconfig",
          "version": "1.11",
          "downloadUrl": "https://github.com/fedora-sysv/chkconfig/archive/1.11.tar.gz"
        }
      }
    },
    {
      "component": {
        "type": "other",
        "other": {
          "name": "chrony",
          "version": "3.5.1",
          "downloadUrl": "https://download.tuxfamily.org/chrony/chrony-3.5.1.tar.gz"
        }
      }
    },
    {
      "component": {
        "type": "other",
        "other": {
          "name": "chrpath",
          "version": "0.16",
          "downloadUrl": "https://alioth-archive.debian.org/releases/chrpath/chrpath/0.16/chrpath-0.16.tar.gz"
        }
      }
    },
    {
      "component": {
        "type": "other",
        "other": {
          "name": "cifs-utils",
          "version": "6.8",
          "downloadUrl": "https://ftp.samba.org/pub/linux-cifs/cifs-utils/cifs-utils-6.8.tar.bz2"
        }
      }
    },
    {
      "component": {
        "type": "other",
        "other": {
          "name": "clamav",
          "version": "0.103.2",
          "downloadUrl": "https://www.clamav.net/downloads/production/clamav-0.103.2.tar.gz"
        }
      }
    },
    {
      "component": {
        "type": "other",
        "other": {
          "name": "clang",
          "version": "8.0.1",
          "downloadUrl": "https://github.com/llvm/llvm-project/releases/download/llvmorg-8.0.1/cfe-8.0.1.src.tar.xz"
        }
      }
    },
    {
      "component": {
        "type": "other",
        "other": {
          "name": "cloud-hypervisor",
          "version": "0.6.0",
          "downloadUrl": "https://github.com/cloud-hypervisor/cloud-hypervisor/archive/v0.6.0.tar.gz"
        }
      }
    },
    {
      "component": {
        "type": "other",
        "other": {
          "name": "cloud-init",
          "version": "21.3",
          "downloadUrl": "https://launchpad.net/cloud-init/trunk/21.3/+download/cloud-init-21.3.tar.gz"
        }
      }
    },
    {
      "component": {
        "type": "other",
        "other": {
          "name": "cloud-init-vmware-guestinfo",
          "version": "1.3.1",
          "downloadUrl": "https://github.com/vmware/cloud-init-vmware-guestinfo/archive/v1.3.1.tar.gz"
        }
      }
    },
    {
      "component": {
        "type": "other",
        "other": {
          "name": "cloud-utils-growpart",
          "version": "0.32",
          "downloadUrl": "https://launchpad.net/cloud-utils/trunk/0.32/+download/cloud-utils-0.32.tar.gz"
        }
      }
    },
    {
      "component": {
        "type": "other",
        "other": {
          "name": "cmake",
          "version": "3.21.4",
          "downloadUrl": "https://github.com/Kitware/CMake/releases/download/v3.21.4/cmake-3.21.4.tar.gz"
        }
      }
    },
    {
      "component": {
        "type": "other",
        "other": {
          "name": "cmocka",
          "version": "1.1.5",
          "downloadUrl": "https://cmocka.org/files/1.1/cmocka-1.1.5.tar.xz"
        }
      }
    },
    {
      "component": {
        "type": "other",
        "other": {
          "name": "cni",
          "version": "0.9.1",
          "downloadUrl": "https://github.com/containernetworking/plugins/archive/refs/tags/v0.9.1.tar.gz"
        }
      }
    },
    {
      "component": {
        "type": "other",
        "other": {
          "name": "cockpit",
          "version": "248",
          "downloadUrl": "https://github.com/cockpit-project/cockpit/releases/download/248/cockpit-248.tar.xz"
        }
      }
    },
    {
      "component": {
        "type": "other",
        "other": {
          "name": "collectd",
          "version": "5.12.0",
          "downloadUrl": "https://github.com/collectd/collectd/releases/download/collectd-5.12.0/collectd-5.12.0.tar.bz2"
        }
      }
    },
    {
      "component": {
        "type": "other",
        "other": {
          "name": "colm",
          "version": "0.13.0.7",
          "downloadUrl": "https://www.colm.net/files/colm/colm-0.13.0.7.tar.gz"
        }
      }
    },
    {
      "component": {
        "type": "other",
        "other": {
          "name": "compositeproto",
          "version": "0.4.2",
          "downloadUrl": "https://www.x.org/pub/individual/proto/compositeproto-0.4.2.tar.bz2"
        }
      }
    },
    {
      "component": {
        "type": "other",
        "other": {
          "name": "conntrack-tools",
          "version": "1.4.5",
          "downloadUrl": "https://netfilter.org/projects/conntrack-tools/files/conntrack-tools-1.4.5.tar.bz2"
        }
      }
    },
    {
      "component": {
        "type": "other",
        "other": {
          "name": "coredns",
          "version": "1.7.0",
          "downloadUrl": "https://github.com/coredns/coredns/archive/v1.7.0.tar.gz"
        }
      }
    },
    {
      "component": {
        "type": "other",
        "other": {
          "name": "coredns",
          "version": "1.8.0",
          "downloadUrl": "https://github.com/coredns/coredns/archive/v1.8.0.tar.gz"
        }
      }
    },
    {
      "component": {
        "type": "other",
        "other": {
          "name": "coreutils",
          "version": "8.30",
          "downloadUrl": "http://ftp.gnu.org/gnu/coreutils/coreutils-8.30.tar.xz"
        }
      }
    },
    {
      "component": {
        "type": "other",
        "other": {
          "name": "cpio",
          "version": "2.13",
          "downloadUrl": "https://ftp.gnu.org/gnu/cpio/cpio-2.13.tar.bz2"
        }
      }
    },
    {
      "component": {
        "type": "other",
        "other": {
          "name": "cpprest",
          "version": "2.10.14",
          "downloadUrl": "https://github.com/Microsoft/cpprestsdk/archive/v2.10.14.tar.gz"
        }
      }
    },
    {
      "component": {
        "type": "other",
        "other": {
          "name": "cppunit",
          "version": "1.15.1",
          "downloadUrl": "http://dev-www.libreoffice.org/src/cppunit-1.15.1.tar.gz"
        }
      }
    },
    {
      "component": {
        "type": "other",
        "other": {
          "name": "cracklib",
          "version": "2.9.7",
          "downloadUrl": "https://github.com/cracklib/cracklib/releases/download/v2.9.7/cracklib-2.9.7.tar.gz"
        }
      }
    },
    {
      "component": {
        "type": "other",
        "other": {
          "name": "crash",
          "version": "7.2.9",
          "downloadUrl": "https://github.com/crash-utility/crash/archive/7.2.9.tar.gz"
        }
      }
    },
    {
      "component": {
        "type": "other",
        "other": {
          "name": "crash-gcore-command",
          "version": "1.5.1",
          "downloadUrl": "https://github.com/crash-utility/crash-extensions/raw/master/crash-gcore-command-1.5.1.tar.gz"
        }
      }
    },
    {
      "component": {
        "type": "other",
        "other": {
          "name": "createrepo_c",
          "version": "0.11.1",
          "downloadUrl": "https://github.com/rpm-software-management/createrepo_c/archive/0.11.1.tar.gz"
        }
      }
    },
    {
      "component": {
        "type": "other",
        "other": {
          "name": "cri-tools",
          "version": "1.22.0",
          "downloadUrl": "https://github.com/kubernetes-sigs/cri-tools/archive/v1.22.0.tar.gz"
        }
      }
    },
    {
      "component": {
        "type": "other",
        "other": {
          "name": "cronie",
          "version": "1.5.2",
          "downloadUrl": "https://github.com/cronie-crond/cronie/releases/download/cronie-1.5.2/cronie-1.5.2.tar.gz"
        }
      }
    },
    {
      "component": {
        "type": "other",
        "other": {
          "name": "cryptsetup",
          "version": "2.3.3",
          "downloadUrl": "https://www.kernel.org/pub/linux/utils/cryptsetup/v2.3/cryptsetup-2.3.3.tar.xz"
        }
      }
    },
    {
      "component": {
        "type": "other",
        "other": {
          "name": "ctags",
          "version": "5.8",
          "downloadUrl": "http://prdownloads.sourceforge.net/ctags/ctags-5.8.tar.gz"
        }
      }
    },
    {
      "component": {
        "type": "other",
        "other": {
          "name": "CUnit",
          "version": "2.1.3",
          "downloadUrl": "https://downloads.sourceforge.net/cunit/CUnit-2.1-3.tar.bz2"
        }
      }
    },
    {
      "component": {
        "type": "other",
        "other": {
          "name": "cups",
          "version": "2.2.4",
          "downloadUrl": "https://github.com/apple/cups/releases/download/v2.2.4/cups-2.2.4-source.tar.gz"
        }
      }
    },
    {
      "component": {
        "type": "other",
        "other": {
          "name": "curl",
          "version": "7.76.0",
          "downloadUrl": "https://curl.se/download/curl-7.76.0.tar.gz"
        }
      }
    },
    {
      "component": {
        "type": "other",
        "other": {
          "name": "cyrus-sasl",
          "version": "2.1.27",
          "downloadUrl": "https://github.com/cyrusimap/cyrus-sasl/releases/download/cyrus-sasl-2.1.27/cyrus-sasl-2.1.27.tar.gz"
        }
      }
    },
    {
      "component": {
        "type": "other",
        "other": {
          "name": "Cython",
          "version": "0.28.5",
          "downloadUrl": "https://github.com/cython/cython/archive/0.28.5.tar.gz"
        }
      }
    },
    {
      "component": {
        "type": "other",
        "other": {
          "name": "damageproto",
          "version": "1.2.1",
          "downloadUrl": "https://www.x.org/pub/individual/proto/damageproto-1.2.1.tar.bz2"
        }
      }
    },
    {
      "component": {
        "type": "other",
        "other": {
          "name": "dbus",
          "version": "1.13.6",
          "downloadUrl": "http://dbus.freedesktop.org/releases/dbus/dbus-1.13.6.tar.gz"
        }
      }
    },
    {
      "component": {
        "type": "other",
        "other": {
          "name": "dbus-glib",
          "version": "0.110",
          "downloadUrl": "http://dbus.freedesktop.org/releases/dbus-glib/dbus-glib-0.110.tar.gz"
        }
      }
    },
    {
      "component": {
        "type": "other",
        "other": {
          "name": "dbus-python",
          "version": "1.2.16",
          "downloadUrl": "http://dbus.freedesktop.org/releases/dbus-python/dbus-python-1.2.16.tar.gz"
        }
      }
    },
    {
      "component": {
        "type": "other",
        "other": {
          "name": "dejagnu",
          "version": "1.6.2",
          "downloadUrl": "https://ftp.gnu.org/pub/gnu/dejagnu/dejagnu-1.6.2.tar.gz"
        }
      }
    },
    {
      "component": {
        "type": "other",
        "other": {
          "name": "device-mapper-multipath",
          "version": "0.8.6",
          "downloadUrl": "https://github.com/opensvc/multipath-tools/archive/refs/tags/0.8.6.tar.gz"
        }
      }
    },
    {
      "component": {
        "type": "other",
        "other": {
          "name": "dhcp",
          "version": "4.4.2",
          "downloadUrl": "ftp://ftp.isc.org/isc/dhcp/4.4.2/dhcp-4.4.2.tar.gz"
        }
      }
    },
    {
      "component": {
        "type": "other",
        "other": {
          "name": "dialog",
          "version": "1.3",
          "downloadUrl": "ftp://ftp.invisible-island.net/dialog/dialog-1.3-20180621.tgz"
        }
      }
    },
    {
      "component": {
        "type": "other",
        "other": {
          "name": "diffutils",
          "version": "3.6",
          "downloadUrl": "http://ftp.gnu.org/gnu/diffutils/diffutils-3.6.tar.xz"
        }
      }
    },
    {
      "component": {
        "type": "other",
        "other": {
          "name": "dkms",
          "version": "2.8.1",
          "downloadUrl": "https://github.com/dell/dkms/archive/v2.8.1.tar.gz"
        }
      }
    },
    {
      "component": {
        "type": "other",
        "other": {
          "name": "dmidecode",
          "version": "3.2",
          "downloadUrl": "https://download.savannah.gnu.org/releases/dmidecode/dmidecode-3.2.tar.xz"
        }
      }
    },
    {
      "component": {
        "type": "other",
        "other": {
          "name": "dmxproto",
          "version": "2.3.1",
          "downloadUrl": "https://www.x.org/pub/individual/proto/dmxproto-2.3.1.tar.bz2"
        }
      }
    },
    {
      "component": {
        "type": "other",
        "other": {
          "name": "dnf",
          "version": "4.2.18",
          "downloadUrl": "https://github.com/rpm-software-management/dnf/archive/4.2.18.tar.gz"
        }
      }
    },
    {
      "component": {
        "type": "other",
        "other": {
          "name": "dnf-plugins-core",
          "version": "4.0.22",
          "downloadUrl": "https://github.com/rpm-software-management/dnf-plugins-core/archive/refs/tags/4.0.22.tar.gz"
        }
      }
    },
    {
      "component": {
        "type": "other",
        "other": {
          "name": "dnsmasq",
          "version": "2.85",
          "downloadUrl": "http://www.thekelleys.org.uk/dnsmasq/dnsmasq-2.85.tar.xz"
        }
      }
    },
    {
      "component": {
        "type": "other",
        "other": {
          "name": "docbook-dtd-xml",
          "version": "4.5",
          "downloadUrl": "https://docbook.org/xml/4.5/docbook-xml-4.5.zip"
        }
      }
    },
    {
      "component": {
        "type": "other",
        "other": {
          "name": "docbook-style-xsl",
          "version": "1.79.1",
          "downloadUrl": "http://downloads.sourceforge.net/docbook/docbook-xsl-1.79.1.tar.bz2"
        }
      }
    },
    {
      "component": {
        "type": "other",
        "other": {
          "name": "docbook5-schemas",
          "version": "5.1",
          "downloadUrl": "https://www.docbook.org/xml/5.1/docbook-v5.1-os.zip"
        }
      }
    },
    {
      "component": {
        "type": "other",
        "other": {
          "name": "dos2unix",
          "version": "7.4.1",
          "downloadUrl": "https://waterlan.home.xs4all.nl/dos2unix/dos2unix-7.4.1.tar.gz"
        }
      }
    },
    {
      "component": {
        "type": "other",
        "other": {
          "name": "dosfstools",
          "version": "4.1",
          "downloadUrl": "http://github.com/dosfstools/dosfstools/releases/download/v4.1/dosfstools-4.1.tar.gz"
        }
      }
    },
    {
      "component": {
        "type": "other",
        "other": {
          "name": "doxygen",
          "version": "1.8.17",
          "downloadUrl": "https://sourceforge.net/projects/doxygen/files/rel-1.8.17/doxygen-1.8.17.src.tar.gz"
        }
      }
    },
    {
      "component": {
        "type": "other",
        "other": {
          "name": "dpdk",
          "version": "18.11.2",
          "downloadUrl": "https://fast.dpdk.org/rel/dpdk-18.11.2.tar.xz"
        }
      }
    },
    {
      "component": {
        "type": "other",
        "other": {
          "name": "dracut",
          "version": "049",
          "downloadUrl": "http://www.kernel.org/pub/linux/utils/boot/dracut/dracut-049.tar.xz"
        }
      }
    },
    {
      "component": {
        "type": "other",
        "other": {
          "name": "dri2proto",
          "version": "2.8",
          "downloadUrl": "https://www.x.org/pub/individual/proto/dri2proto-2.8.tar.bz2"
        }
      }
    },
    {
      "component": {
        "type": "other",
        "other": {
          "name": "dri3proto",
          "version": "1.0",
          "downloadUrl": "https://www.x.org/pub/individual/proto/dri3proto-1.0.tar.bz2"
        }
      }
    },
    {
      "component": {
        "type": "other",
        "other": {
          "name": "dstat",
          "version": "0.7.4",
          "downloadUrl": "https://github.com/dstat-real/dstat/archive/v0.7.4.tar.gz"
        }
      }
    },
    {
      "component": {
        "type": "other",
        "other": {
          "name": "dtc",
          "version": "1.5.1",
          "downloadUrl": "https://kernel.org/pub/software/utils/dtc/dtc-1.5.1.tar.gz"
        }
      }
    },
    {
      "component": {
        "type": "other",
        "other": {
          "name": "dwarves",
          "version": "1.21",
          "downloadUrl": "https://fedorapeople.org/~acme/dwarves/dwarves-1.21.tar.xz"
        }
      }
    },
    {
      "component": {
        "type": "other",
        "other": {
          "name": "e2fsprogs",
          "version": "1.44.6",
          "downloadUrl": "https://prdownloads.sourceforge.net/e2fsprogs/e2fsprogs-1.44.6.tar.gz"
        }
      }
    },
    {
      "component": {
        "type": "other",
        "other": {
          "name": "ebtables",
          "version": "2.0.11",
          "downloadUrl": "https://netfilter.org/pub/ebtables/ebtables-2.0.11.tar.gz"
        }
      }
    },
    {
      "component": {
        "type": "other",
        "other": {
          "name": "ed",
          "version": "1.14.2",
          "downloadUrl": "https://src.fedoraproject.org/repo/pkgs/ed/ed-1.14.2.tar.xz/sha512/de838a6df785c7dc80f4b5ba84330bbe743983fd81218321d4ab84c4c3688fdafb4c005502f3228f0bfa2b6bcf342d64d9523ab73ee440b4f305a033f567cbc2/ed-1.14.2.tar.xz"
        }
      }
    },
    {
      "component": {
        "type": "other",
        "other": {
          "name": "efibootmgr",
          "version": "16",
          "downloadUrl": "https://github.com/rhboot/efibootmgr/releases/download/16/efibootmgr-16.tar.bz2"
        }
      }
    },
    {
      "component": {
        "type": "other",
        "other": {
          "name": "efivar",
          "version": "37",
          "downloadUrl": "https://github.com/rhboot/efivar/releases/download/37/efivar-37.tar.bz2"
        }
      }
    },
    {
      "component": {
        "type": "other",
        "other": {
          "name": "elfutils",
          "version": "0.176",
          "downloadUrl": "https://sourceware.org/elfutils/ftp/0.176/elfutils-0.176.tar.bz2"
        }
      }
    },
    {
      "component": {
        "type": "other",
        "other": {
          "name": "eppic",
          "version": "e8844d3793471163ae4a56d8f95897be9e5bd554",
          "downloadUrl": "https://github.com/lucchouina/eppic/archive/e8844d3793471163ae4a56d8f95897be9e5bd554/eppic-e8844d3.tar.gz"
        }
      }
    },
    {
      "component": {
        "type": "other",
        "other": {
          "name": "erlang",
          "version": "22.0.7",
          "downloadUrl": "https://github.com/erlang/otp/archive/OTP-22.0.7/otp-OTP-22.0.7.tar.gz"
        }
      }
    },
    {
      "component": {
        "type": "other",
        "other": {
          "name": "espeak-ng",
          "version": "1.50",
          "downloadUrl": "https://github.com/espeak-ng/espeak-ng/releases/download/1.50/espeak-ng-1.50.tgz"
        }
      }
    },
    {
      "component": {
        "type": "other",
        "other": {
          "name": "espeakup",
          "version": "0.80",
          "downloadUrl": "https://github.com/williamh/espeakup/archive/v0.80.tar.gz"
        }
      }
    },
    {
      "component": {
        "type": "other",
        "other": {
          "name": "etcd",
          "version": "3.4.13",
          "downloadUrl": "https://github.com/etcd-io/etcd/archive/v3.4.13.tar.gz"
        }
      }
    },
    {
      "component": {
        "type": "other",
        "other": {
          "name": "ethtool",
          "version": "5.0",
          "downloadUrl": "https://www.kernel.org/pub/software/network/ethtool/ethtool-5.0.tar.xz"
        }
      }
    },
    {
      "component": {
        "type": "other",
        "other": {
          "name": "expat",
          "version": "2.2.6",
          "downloadUrl": "https://github.com/libexpat/libexpat/releases/download/R_2_2_6/expat-2.2.6.tar.bz2"
        }
      }
    },
    {
      "component": {
        "type": "other",
        "other": {
          "name": "expect",
          "version": "5.45.4",
          "downloadUrl": "https://sourceforge.net/projects/expect/files/Expect/5.45.4/expect5.45.4.tar.gz"
        }
      }
    },
    {
      "component": {
        "type": "other",
        "other": {
          "name": "extra-cmake-modules",
          "version": "5.61.0",
          "downloadUrl": "https://download.kde.org/stable/frameworks/5.61/extra-cmake-modules-5.61.0.tar.xz"
        }
      }
    },
    {
      "component": {
        "type": "other",
        "other": {
          "name": "fcgi",
          "version": "2.4.0",
          "downloadUrl": "https://src.fedoraproject.org/lookaside/extras/fcgi/fcgi-2.4.0.tar.gz/d15060a813b91383a9f3c66faf84867e/fcgi-2.4.0.tar.gz"
        }
      }
    },
    {
      "component": {
        "type": "other",
        "other": {
          "name": "file",
          "version": "5.38",
          "downloadUrl": "ftp://ftp.astron.com/pub/file/file-5.38.tar.gz"
        }
      }
    },
    {
      "component": {
        "type": "other",
        "other": {
          "name": "findutils",
          "version": "4.6.0",
          "downloadUrl": "http://ftp.gnu.org/gnu/findutils/findutils-4.6.0.tar.gz"
        }
      }
    },
    {
      "component": {
        "type": "other",
        "other": {
          "name": "finger",
          "version": "0.17",
          "downloadUrl": "http://ftp.linux.org.uk/pub/linux/Networking/netkit/bsd-finger-0.17.tar.gz"
        }
      }
    },
    {
      "component": {
        "type": "other",
        "other": {
          "name": "fipscheck",
          "version": "1.5.0",
          "downloadUrl": "https://releases.pagure.org/fipscheck/fipscheck-1.5.0.tar.bz2"
        }
      }
    },
    {
      "component": {
        "type": "other",
        "other": {
          "name": "fixesproto",
          "version": "5.0",
          "downloadUrl": "https://www.x.org/pub/individual/proto/fixesproto-5.0.tar.bz2"
        }
      }
    },
    {
      "component": {
        "type": "other",
        "other": {
          "name": "flannel",
          "version": "0.14.0",
          "downloadUrl": "https://github.com/flannel-io/flannel/archive/refs/tags/v0.14.0.tar.gz"
        }
      }
    },
    {
      "component": {
        "type": "other",
        "other": {
          "name": "flex",
          "version": "2.6.4",
          "downloadUrl": "https://github.com/westes/flex/releases/download/v2.6.4/flex-2.6.4.tar.gz"
        }
      }
    },
    {
      "component": {
        "type": "other",
        "other": {
          "name": "fluent-bit",
          "version": "1.5.2",
          "downloadUrl": "https://github.com/fluent/fluent-bit/archive/v1.5.2.tar.gz"
        }
      }
    },
    {
      "component": {
        "type": "other",
        "other": {
          "name": "fontconfig",
          "version": "2.13.91",
          "downloadUrl": "https://www.freedesktop.org/software/fontconfig/release/fontconfig-2.13.91.tar.gz"
        }
      }
    },
    {
      "component": {
        "type": "other",
        "other": {
          "name": "fontsproto",
          "version": "2.1.3",
          "downloadUrl": "https://www.x.org/pub/individual/proto/fontsproto-2.1.3.tar.bz2"
        }
      }
    },
    {
      "component": {
        "type": "other",
        "other": {
          "name": "fping",
          "version": "4.2",
          "downloadUrl": "https://fping.org/dist/fping-4.2.tar.gz"
        }
      }
    },
    {
      "component": {
        "type": "other",
        "other": {
          "name": "freefont",
          "version": "20120503",
          "downloadUrl": "https://ftp.gnu.org/pub/gnu/freefont/freefont-ttf-20120503.zip"
        }
      }
    },
    {
      "component": {
        "type": "other",
        "other": {
          "name": "freetype",
          "version": "2.9.1",
          "downloadUrl": "https://download.savannah.gnu.org/releases/freetype/freetype-2.9.1.tar.gz"
        }
      }
    },
    {
      "component": {
        "type": "other",
        "other": {
          "name": "fuse",
          "version": "2.9.7",
          "downloadUrl": "https://github.com/libfuse/libfuse/releases/download/fuse-2.9.7/fuse-2.9.7.tar.gz"
        }
      }
    },
    {
      "component": {
        "type": "other",
        "other": {
          "name": "fuse-zip",
          "version": "0.7.2",
          "downloadUrl": "https://bitbucket.org/agalanin/fuse-zip/downloads/fuse-zip-0.7.2.tar.gz"
        }
      }
    },
    {
      "component": {
        "type": "other",
        "other": {
          "name": "gawk",
          "version": "4.2.1",
          "downloadUrl": "http://ftp.gnu.org/gnu/gawk/gawk-4.2.1.tar.xz"
        }
      }
    },
    {
      "component": {
        "type": "other",
        "other": {
          "name": "gc",
          "version": "8.0.0",
          "downloadUrl": "https://www.hboehm.info/gc/gc_source/gc-8.0.0.tar.gz"
        }
      }
    },
    {
      "component": {
        "type": "other",
        "other": {
          "name": "gcc",
          "version": "9.1.0",
          "downloadUrl": "https://ftp.gnu.org/gnu/gcc/gcc-9.1.0/gcc-9.1.0.tar.xz"
        }
      }
    },
    {
      "component": {
        "type": "other",
        "other": {
          "name": "gd",
          "version": "2.3.0",
          "downloadUrl": "https://github.com/libgd/libgd/releases/download/gd-2.3.0/libgd-2.3.0.tar.xz"
        }
      }
    },
    {
      "component": {
        "type": "other",
        "other": {
          "name": "gdb",
          "version": "8.3",
          "downloadUrl": "https://ftp.gnu.org/gnu/gdb/gdb-8.3.tar.xz"
        }
      }
    },
    {
      "component": {
        "type": "other",
        "other": {
          "name": "gdbm",
          "version": "1.18",
          "downloadUrl": "http://ftp.gnu.org/gnu/gdbm/gdbm-1.18.tar.gz"
        }
      }
    },
    {
      "component": {
        "type": "other",
        "other": {
          "name": "gettext",
          "version": "0.19.8.1",
          "downloadUrl": "http://ftp.gnu.org/gnu/gettext/gettext-0.19.8.1.tar.xz"
        }
      }
    },
    {
      "component": {
        "type": "other",
        "other": {
          "name": "gflags",
          "version": "2.2.2",
          "downloadUrl": "https://github.com/gflags/gflags/archive/v2.2.2.tar.gz"
        }
      }
    },
    {
      "component": {
        "type": "other",
        "other": {
          "name": "git",
          "version": "2.23.4",
          "downloadUrl": "https://www.kernel.org/pub/software/scm/git/git-2.23.4.tar.xz"
        }
      }
    },
    {
      "component": {
        "type": "other",
        "other": {
          "name": "glib",
          "version": "2.58.0",
          "downloadUrl": "http://ftp.gnome.org/pub/gnome/sources/glib/2.58/glib-2.58.0.tar.xz"
        }
      }
    },
    {
      "component": {
        "type": "other",
        "other": {
          "name": "glib-networking",
          "version": "2.59.1",
          "downloadUrl": "http://ftp.gnome.org/pub/GNOME/sources/glib-networking/2.59/glib-networking-2.59.1.tar.xz"
        }
      }
    },
    {
      "component": {
        "type": "other",
        "other": {
          "name": "glibc",
          "version": "2.28",
          "downloadUrl": "https://ftp.gnu.org/gnu/glibc/glibc-2.28.tar.xz"
        }
      }
    },
    {
      "component": {
        "type": "other",
        "other": {
          "name": "glibmm24",
          "version": "2.56.0",
          "downloadUrl": "http://ftp.gnome.org/pub/GNOME/sources/glibmm/2.56/glibmm-2.56.0.tar.xz"
        }
      }
    },
    {
      "component": {
        "type": "other",
        "other": {
          "name": "glide",
          "version": "0.13.3",
          "downloadUrl": "https://github.com/Masterminds/glide/archive/v0.13.3.tar.gz"
        }
      }
    },
    {
      "component": {
        "type": "other",
        "other": {
          "name": "glproto",
          "version": "1.4.17",
          "downloadUrl": "https://www.x.org/pub/individual/proto/glproto-1.4.17.tar.bz2"
        }
      }
    },
    {
      "component": {
        "type": "other",
        "other": {
          "name": "gmp",
          "version": "6.1.2",
          "downloadUrl": "http://ftp.gnu.org/gnu/gmp/gmp-6.1.2.tar.xz"
        }
      }
    },
    {
      "component": {
        "type": "other",
        "other": {
          "name": "gnome-common",
          "version": "3.18.0",
          "downloadUrl": "https://ftp.gnome.org/pub/GNOME/sources/gnome-common/3.18/gnome-common-3.18.0.tar.xz"
        }
      }
    },
    {
      "component": {
        "type": "other",
        "other": {
          "name": "gnu-efi",
          "version": "3.0.9",
          "downloadUrl": "https://gigenet.dl.sourceforge.net/project/gnu-efi/gnu-efi-3.0.9.tar.bz2"
        }
      }
    },
    {
      "component": {
        "type": "other",
        "other": {
          "name": "gnulib",
          "version": "d271f868a8df9bbec29049d01e056481b7a1a263",
          "downloadUrl": "https://git.savannah.gnu.org/cgit/gnulib.git/snapshot/gnulib-d271f868a8df9bbec29049d01e056481b7a1a263.tar.gz"
        }
      }
    },
    {
      "component": {
        "type": "other",
        "other": {
          "name": "gnupg2",
          "version": "2.2.20",
          "downloadUrl": "https://gnupg.org/ftp/gcrypt/gnupg/gnupg-2.2.20.tar.bz2"
        }
      }
    },
    {
      "component": {
        "type": "other",
        "other": {
          "name": "gnuplot",
          "version": "5.2.4",
          "downloadUrl": "http://downloads.sourceforge.net/gnuplot/gnuplot-5.2.4.tar.gz"
        }
      }
    },
    {
      "component": {
        "type": "other",
        "other": {
          "name": "gnutls",
          "version": "3.6.14",
          "downloadUrl": "ftp://ftp.gnutls.org/gcrypt/gnutls/v3.6/gnutls-3.6.14.tar.xz"
        }
      }
    },
    {
      "component": {
        "type": "other",
        "other": {
          "name": "go-md2man",
          "version": "2.0.0",
          "downloadUrl": "https://github.com/cpuguy83/go-md2man/archive/v2.0.0.tar.gz"
        }
      }
    },
    {
      "component": {
        "type": "other",
        "other": {
          "name": "gobject-introspection",
          "version": "1.58.0",
          "downloadUrl": "https://ftp.gnome.org/pub/GNOME/sources/gobject-introspection/1.58/gobject-introspection-1.58.0.tar.xz"
        }
      }
    },
    {
      "component": {
        "type": "other",
        "other": {
          "name": "golang",
<<<<<<< HEAD
          "version": "1.16.9",
          "downloadUrl": "https://golang.org/dl/go1.16.9.src.tar.gz"
=======
          "version": "1.16.10",
          "downloadUrl": "https://golang.org/dl/go1.16.10.src.tar.gz"
>>>>>>> b50029ea
        }
      }
    },
    {
      "component": {
        "type": "other",
        "other": {
          "name": "golang-crypto",
          "version": "c07d793c2f9aacf728fe68cbd7acd73adbd04159",
          "downloadUrl": "https://github.com/golang/crypto/archive/golang-crypto-c07d793c2f9aacf728fe68cbd7acd73adbd04159.tar.gz"
        }
      }
    },
    {
      "component": {
        "type": "other",
        "other": {
          "name": "golang-sys",
          "version": "b0526f3d87448f0401ea3f7f3a81aa9e6ab4804d",
          "downloadUrl": "https://github.com/golang/sys/archive/golang-sys-b0526f3d87448f0401ea3f7f3a81aa9e6ab4804d.tar.gz"
        }
      }
    },
    {
      "component": {
        "type": "other",
        "other": {
          "name": "gperf",
          "version": "3.1",
          "downloadUrl": "http://ftp.gnu.org/gnu/gperf/gperf-3.1.tar.gz"
        }
      }
    },
    {
      "component": {
        "type": "other",
        "other": {
          "name": "gperftools",
          "version": "2.7",
          "downloadUrl": "https://github.com/gperftools/gperftools/releases/download/gperftools-2.7/gperftools-2.7.tar.gz"
        }
      }
    },
    {
      "component": {
        "type": "other",
        "other": {
          "name": "gpgme",
          "version": "1.13.1",
          "downloadUrl": "https://www.gnupg.org/ftp/gcrypt/gpgme/gpgme-1.13.1.tar.bz2"
        }
      }
    },
    {
      "component": {
        "type": "other",
        "other": {
          "name": "gptfdisk",
          "version": "1.0.4",
          "downloadUrl": "http://downloads.sourceforge.net/project/gptfdisk/gptfdisk/1.0.4/gptfdisk-1.0.4.tar.gz"
        }
      }
    },
    {
      "component": {
        "type": "other",
        "other": {
          "name": "graphviz",
          "version": "2.42.4",
          "downloadUrl": "https://gitlab.com/graphviz/graphviz/-/archive/2.42.4/graphviz-2.42.4.tar.bz2"
        }
      }
    },
    {
      "component": {
        "type": "other",
        "other": {
          "name": "grep",
          "version": "3.1",
          "downloadUrl": "http://ftp.gnu.org/gnu/grep/grep-3.1.tar.xz"
        }
      }
    },
    {
      "component": {
        "type": "other",
        "other": {
          "name": "groff",
          "version": "1.22.3",
          "downloadUrl": "http://ftp.gnu.org/gnu/groff/groff-1.22.3.tar.gz"
        }
      }
    },
    {
      "component": {
        "type": "other",
        "other": {
          "name": "grpc",
          "version": "1.35.0",
          "downloadUrl": "https://github.com/grpc/grpc/archive/v1.35.0/grpc-1.35.0.tar.gz"
        }
      }
    },
    {
      "component": {
        "type": "other",
        "other": {
          "name": "grub2",
          "version": "2.06-rc1",
          "downloadUrl": "https://git.savannah.gnu.org/cgit/grub.git/snapshot/grub-2.06-rc1.tar.gz"
        }
      }
    },
    {
      "component": {
        "type": "other",
        "other": {
          "name": "GSL",
          "version": "2.0.0",
          "downloadUrl": "https://github.com/microsoft/GSL/archive/v2.0.0.tar.gz"
        }
      }
    },
    {
      "component": {
        "type": "other",
        "other": {
          "name": "gtest",
          "version": "1.11.0",
          "downloadUrl": "https://github.com/google/googletest/archive/release-1.11.0.tar.gz"
        }
      }
    },
    {
      "component": {
        "type": "other",
        "other": {
          "name": "gtk-doc",
          "version": "1.29",
          "downloadUrl": "https://ftp.gnome.org/pub/gnome/sources/gtk-doc/1.29/gtk-doc-1.29.tar.xz"
        }
      }
    },
    {
      "component": {
        "type": "other",
        "other": {
          "name": "guile",
          "version": "2.0.14",
          "downloadUrl": "ftp://ftp.gnu.org/pub/gnu/guile/guile-2.0.14.tar.gz"
        }
      }
    },
    {
      "component": {
        "type": "other",
        "other": {
          "name": "gzip",
          "version": "1.9",
          "downloadUrl": "http://ftp.gnu.org/gnu/gzip/gzip-1.9.tar.xz"
        }
      }
    },
    {
      "component": {
        "type": "other",
        "other": {
          "name": "haproxy",
          "version": "2.1.5",
          "downloadUrl": "http://www.haproxy.org/download/2.1/src/haproxy-2.1.5.tar.gz"
        }
      }
    },
    {
      "component": {
        "type": "other",
        "other": {
          "name": "hardening-check",
          "version": "2.6",
          "downloadUrl": "http://ftp.debian.org/debian/pool/main/h/hardening-wrapper/hardening-wrapper_2.6.tar.xz"
        }
      }
    },
    {
      "component": {
        "type": "other",
        "other": {
          "name": "harfbuzz",
          "version": "2.6.4",
          "downloadUrl": "https://www.freedesktop.org/software/harfbuzz/release/harfbuzz-2.6.4.tar.xz"
        }
      }
    },
    {
      "component": {
        "type": "other",
        "other": {
          "name": "haveged",
          "version": "1.9.8",
          "downloadUrl": "https://github.com/jirka-h/haveged/archive/v1.9.8/haveged-1.9.8.tar.gz"
        }
      }
    },
    {
      "component": {
        "type": "other",
        "other": {
          "name": "hdparm",
          "version": "9.56",
          "downloadUrl": "http://downloads.sourceforge.net/hdparm/hdparm-9.56.tar.gz"
        }
      }
    },
    {
      "component": {
        "type": "other",
        "other": {
          "name": "heimdal",
          "version": "7.7.0",
          "downloadUrl": "https://github.com/heimdal/heimdal/releases/download/heimdal-7.7.0/heimdal-7.7.0.tar.gz"
        }
      }
    },
    {
      "component": {
        "type": "other",
        "other": {
          "name": "helm",
          "version": "3.4.1",
          "downloadUrl": "https://github.com/helm/helm/archive/v3.4.1.tar.gz"
        }
      }
    },
    {
      "component": {
        "type": "other",
        "other": {
          "name": "http-parser",
          "version": "2.8.1",
          "downloadUrl": "https://github.com/nodejs/http-parser/archive/v2.8.1.tar.gz"
        }
      }
    },
    {
      "component": {
        "type": "other",
        "other": {
          "name": "httpd",
          "version": "2.4.51",
          "downloadUrl": "https://archive.apache.org/dist/httpd/httpd-2.4.51.tar.bz2"
        }
      }
    },
    {
      "component": {
        "type": "other",
        "other": {
          "name": "hyperv-daemons",
          "version": "5.10.78.1",
          "downloadUrl": "https://github.com/microsoft/CBL-Mariner-Linux-Kernel/archive/rolling-lts/mariner/5.10.78.1.tar.gz"
        }
      }
    },
    {
      "component": {
        "type": "other",
        "other": {
          "name": "hyperscan",
          "version": "5.4.0",
          "downloadUrl": "https://github.com/intel/hyperscan/archive/v5.4.0.tar.gz"
        }
      }
    },
    {
      "component": {
        "type": "other",
        "other": {
          "name": "i2c-tools",
          "version": "4.1",
          "downloadUrl": "https://www.kernel.org/pub/software/utils/i2c-tools/i2c-tools-4.1.tar.xz"
        }
      }
    },
    {
      "component": {
        "type": "other",
        "other": {
          "name": "iana-etc",
          "version": "2.30",
          "downloadUrl": "http://anduin.linuxfromscratch.org/sources/LFS/lfs-packages/conglomeration//iana-etc/iana-etc-2.30.tar.bz2"
        }
      }
    },
    {
      "component": {
        "type": "other",
        "other": {
          "name": "icu",
          "version": "68.2.0.9",
          "downloadUrl": "https://github.com/microsoft/icu/archive/v68.2.0.9.tar.gz"
        }
      }
    },
    {
      "component": {
        "type": "other",
        "other": {
          "name": "initscripts",
          "version": "9.70",
          "downloadUrl": "https://github.com/fedora-sysv/initscripts/archive/9.70.tar.gz"
        }
      }
    },
    {
      "component": {
        "type": "other",
        "other": {
          "name": "inotify-tools",
          "version": "3.14",
          "downloadUrl": "https://github.com/downloads/rvoicilas/inotify-tools/inotify-tools-3.14.tar.gz"
        }
      }
    },
    {
      "component": {
        "type": "other",
        "other": {
          "name": "inputproto",
          "version": "2.3.2",
          "downloadUrl": "https://www.x.org/pub/individual/proto/inputproto-2.3.2.tar.bz2"
        }
      }
    },
    {
      "component": {
        "type": "other",
        "other": {
          "name": "intltool",
          "version": "0.51.0",
          "downloadUrl": "https://launchpad.net/intltool/trunk/0.51.0/+download/intltool-0.51.0.tar.gz"
        }
      }
    },
    {
      "component": {
        "type": "other",
        "other": {
          "name": "iotop",
          "version": "0.6",
          "downloadUrl": "http://guichaz.free.fr/iotop/files/iotop-0.6.tar.gz"
        }
      }
    },
    {
      "component": {
        "type": "other",
        "other": {
          "name": "iperf3",
          "version": "3.6",
          "downloadUrl": "https://github.com/esnet/iperf/archive/3.6.tar.gz"
        }
      }
    },
    {
      "component": {
        "type": "other",
        "other": {
          "name": "ipmitool",
          "version": "1.8.18",
          "downloadUrl": "https://github.com/ipmitool/ipmitool/archive/IPMITOOL_1_8_18/ipmitool-1.8.18.tar.gz"
        }
      }
    },
    {
      "component": {
        "type": "other",
        "other": {
          "name": "iproute",
          "version": "4.18.0",
          "downloadUrl": "https://www.kernel.org/pub/linux/utils/net/iproute2/iproute2-4.18.0.tar.xz"
        }
      }
    },
    {
      "component": {
        "type": "other",
        "other": {
          "name": "ipset",
          "version": "7.1",
          "downloadUrl": "http://ipset.netfilter.org/ipset-7.1.tar.bz2"
        }
      }
    },
    {
      "component": {
        "type": "other",
        "other": {
          "name": "iptables",
          "version": "1.8.3",
          "downloadUrl": "http://www.netfilter.org/projects/iptables/files/iptables-1.8.3.tar.bz2"
        }
      }
    },
    {
      "component": {
        "type": "other",
        "other": {
          "name": "iputils",
          "version": "20180629",
          "downloadUrl": "https://github.com/iputils/iputils/archive/s20180629.tar.gz"
        }
      }
    },
    {
      "component": {
        "type": "other",
        "other": {
          "name": "ipv6calc",
          "version": "2.2.0",
          "downloadUrl": "ftp://ftp.bieringer.de/pub/linux/IPv6/ipv6calc/ipv6calc-2.2.0.tar.gz"
        }
      }
    },
    {
      "component": {
        "type": "other",
        "other": {
          "name": "ipvsadm",
          "version": "1.29",
          "downloadUrl": "https://www.kernel.org/pub/linux/utils/kernel/ipvsadm/ipvsadm-1.29.tar.xz"
        }
      }
    },
    {
      "component": {
        "type": "other",
        "other": {
          "name": "ipxe",
          "version": "1.20.1",
          "downloadUrl": "https://github.com/ipxe/ipxe/archive/v1.20.1.tar.gz"
        }
      }
    },
    {
      "component": {
        "type": "other",
        "other": {
          "name": "irqbalance",
          "version": "1.6.0",
          "downloadUrl": "https://github.com/Irqbalance/irqbalance/archive/v1.6.0.tar.gz"
        }
      }
    },
    {
      "component": {
        "type": "other",
        "other": {
          "name": "itstool",
          "version": "2.0.6",
          "downloadUrl": "http://files.itstool.org/itstool/itstool-2.0.6.tar.bz2"
        }
      }
    },
    {
      "component": {
        "type": "other",
        "other": {
          "name": "ivykis",
          "version": "0.42.4",
          "downloadUrl": "https://github.com/buytenh/ivykis/archive/v0.42.4.tar.gz"
        }
      }
    },
    {
      "component": {
        "type": "other",
        "other": {
          "name": "jansson",
          "version": "2.11",
          "downloadUrl": "http://www.digip.org/jansson/releases/jansson-2.11.tar.gz"
        }
      }
    },
    {
      "component": {
        "type": "other",
        "other": {
          "name": "jemalloc",
          "version": "5.2.1",
          "downloadUrl": "https://github.com/jemalloc/jemalloc/releases/download/5.2.1/jemalloc-5.2.1.tar.bz2"
        }
      }
    },
    {
      "component": {
        "type": "other",
        "other": {
          "name": "jna",
          "version": "4.5.2",
          "downloadUrl": "https://github.com/java-native-access/jna/archive/4.5.2/jna-4.5.2.tar.gz"
        }
      }
    },
    {
      "component": {
        "type": "other",
        "other": {
          "name": "jq",
          "version": "1.5",
          "downloadUrl": "https://github.com/stedolan/jq/releases/download/jq-1.5/jq-1.5.tar.gz"
        }
      }
    },
    {
      "component": {
        "type": "other",
        "other": {
          "name": "json-c",
          "version": "0.14",
          "downloadUrl": "https://github.com/json-c/json-c/archive/json-c-0.14-20200419.tar.gz"
        }
      }
    },
    {
      "component": {
        "type": "other",
        "other": {
          "name": "json-glib",
          "version": "1.4.4",
          "downloadUrl": "https://ftp.gnome.org/pub/GNOME/sources/json-glib/1.4/json-glib-1.4.4.tar.xz"
        }
      }
    },
    {
      "component": {
        "type": "other",
        "other": {
          "name": "jsonbuilder",
          "version": "0.2.1",
          "downloadUrl": "https://github.com/microsoft/jsonbuilder/archive/v0.2.1.tar.gz"
        }
      }
    },
    {
      "component": {
        "type": "other",
        "other": {
          "name": "kbd",
          "version": "2.0.4",
          "downloadUrl": "http://ftp.altlinux.org/pub/people/legion/kbd/kbd-2.0.4.tar.xz"
        }
      }
    },
    {
      "component": {
        "type": "other",
        "other": {
          "name": "kbproto",
          "version": "1.0.7",
          "downloadUrl": "https://www.x.org/pub/individual/proto/kbproto-1.0.7.tar.bz2"
        }
      }
    },
    {
      "component": {
        "type": "other",
        "other": {
          "name": "kde-settings",
          "version": "30.0",
          "downloadUrl": "https://github.com/FedoraKDE/kde-settings/archive/30.0.tar.gz"
        }
      }
    },
    {
      "component": {
        "type": "other",
        "other": {
          "name": "keepalived",
          "version": "2.0.10",
          "downloadUrl": "https://github.com/acassen/keepalived/archive/v2.0.10.zip"
        }
      }
    },
    {
      "component": {
        "type": "other",
        "other": {
          "name": "kernel",
          "version": "5.10.78.1",
          "downloadUrl": "https://github.com/microsoft/CBL-Mariner-Linux-Kernel/archive/rolling-lts/mariner/5.10.78.1.tar.gz"
        }
      }
    },
    {
      "component": {
        "type": "other",
        "other": {
          "name": "kernel-headers",
          "version": "5.10.78.1",
          "downloadUrl": "https://github.com/microsoft/CBL-Mariner-Linux-Kernel/archive/rolling-lts/mariner/5.10.78.1.tar.gz"
        }
      }
    },
    {
      "component": {
        "type": "other",
        "other": {
          "name": "kernel-hyperv",
          "version": "5.10.78.1",
          "downloadUrl": "https://github.com/microsoft/CBL-Mariner-Linux-Kernel/archive/rolling-lts/mariner/5.10.78.1.tar.gz"
        }
      }
    },
    {
      "component": {
        "type": "other",
        "other": {
          "name": "kexec-tools",
          "version": "2.0.21",
          "downloadUrl": "http://kernel.org/pub/linux/utils/kernel/kexec/kexec-tools-2.0.21.tar.xz"
        }
      }
    },
    {
      "component": {
        "type": "other",
        "other": {
          "name": "keyutils",
          "version": "1.5.10",
          "downloadUrl": "https://people.redhat.com/~dhowells/keyutils/keyutils-1.5.10.tar.bz2"
        }
      }
    },
    {
      "component": {
        "type": "other",
        "other": {
          "name": "kf5-kconfig",
          "version": "5.61.0",
          "downloadUrl": "https://download.kde.org/stable/frameworks/5.61/kconfig-5.61.0.tar.xz"
        }
      }
    },
    {
      "component": {
        "type": "other",
        "other": {
          "name": "kf5-kcoreaddons",
          "version": "5.61.0",
          "downloadUrl": "https://download.kde.org/stable/frameworks/5.61/kcoreaddons-5.61.0.tar.xz"
        }
      }
    },
    {
      "component": {
        "type": "other",
        "other": {
          "name": "kf5-ki18n",
          "version": "5.61.0",
          "downloadUrl": "https://download.kde.org/stable/frameworks/5.61/ki18n-5.61.0.tar.xz"
        }
      }
    },
    {
      "component": {
        "type": "other",
        "other": {
          "name": "kf5-kwidgetsaddons",
          "version": "5.61.0",
          "downloadUrl": "https://download.kde.org/stable/frameworks/5.61/kwidgetsaddons-5.61.0.tar.xz"
        }
      }
    },
    {
      "component": {
        "type": "other",
        "other": {
          "name": "kmod",
          "version": "25",
          "downloadUrl": "http://www.kernel.org/pub/linux/utils/kernel/kmod/kmod-25.tar.xz"
        }
      }
    },
    {
      "component": {
        "type": "other",
        "other": {
          "name": "kpmcore",
          "version": "3.3.0",
          "downloadUrl": "http://download.kde.org/stable/kpmcore/3.3.0/src/kpmcore-3.3.0.tar.xz"
        }
      }
    },
    {
      "component": {
        "type": "other",
        "other": {
          "name": "krb5",
          "version": "1.18.4",
          "downloadUrl": "https://web.mit.edu/kerberos/dist/krb5/1.18/krb5-1.18.4.tar.gz"
        }
      }
    },
    {
      "component": {
        "type": "other",
        "other": {
          "name": "kubernetes",
          "version": "1.18.14",
          "downloadUrl": "https://kubernetesartifacts.azureedge.net/kubernetes/v1.18.14-hotfix.20210525/binaries/kubernetes-node-linux-amd64.tar.gz"
        }
      }
    },
    {
      "component": {
        "type": "other",
        "other": {
          "name": "kubernetes",
          "version": "1.18.17",
          "downloadUrl": "https://kubernetesartifacts.azureedge.net/kubernetes/v1.18.17-hotfix.20210525/binaries/kubernetes-node-linux-amd64.tar.gz"
        }
      }
    },
    {
      "component": {
        "type": "other",
        "other": {
          "name": "kubernetes",
          "version": "1.19.7",
          "downloadUrl": "https://kubernetesartifacts.azureedge.net/kubernetes/v1.19.7-hotfix.20210525/binaries/kubernetes-node-linux-amd64.tar.gz"
        }
      }
    },
    {
      "component": {
        "type": "other",
        "other": {
          "name": "kubernetes",
          "version": "1.19.9",
          "downloadUrl": "https://kubernetesartifacts.azureedge.net/kubernetes/v1.19.9-hotfix.20210526/binaries/kubernetes-node-linux-amd64.tar.gz"
        }
      }
    },
    {
      "component": {
        "type": "other",
        "other": {
          "name": "kubernetes",
          "version": "1.20.2",
          "downloadUrl": "https://kubernetesartifacts.azureedge.net/kubernetes/v1.20.2-hotfix.20210525/binaries/kubernetes-node-linux-amd64.tar.gz"
        }
      }
    },
    {
      "component": {
        "type": "other",
        "other": {
          "name": "kubernetes",
          "version": "1.20.5",
          "downloadUrl": "https://kubernetesartifacts.azureedge.net/kubernetes/v1.20.5-hotfix.20210526/binaries/kubernetes-node-linux-amd64.tar.gz"
        }
      }
    },
    {
      "component": {
        "type": "other",
        "other": {
          "name": "lapack",
          "version": "3.8.0",
          "downloadUrl": "http://www.netlib.org/lapack/lapack-3.8.0.tar.gz"
        }
      }
    },
    {
      "component": {
        "type": "other",
        "other": {
          "name": "less",
          "version": "530",
          "downloadUrl": "http://www.greenwoodsoftware.com/less/less-530.tar.gz"
        }
      }
    },
    {
      "component": {
        "type": "other",
        "other": {
          "name": "leveldb",
          "version": "1.22",
          "downloadUrl": "https://github.com/google/leveldb/archive/1.22/leveldb-1.22.tar.gz"
        }
      }
    },
    {
      "component": {
        "type": "other",
        "other": {
          "name": "libacvp",
          "version": "1.3.0",
          "downloadUrl": "https://github.com/cisco/libacvp/archive/v1.3.0.tar.gz"
        }
      }
    },
    {
      "component": {
        "type": "other",
        "other": {
          "name": "libaio",
          "version": "0.3.112",
          "downloadUrl": "https://releases.pagure.org/libaio/libaio-0.3.112.tar.gz"
        }
      }
    },
    {
      "component": {
        "type": "other",
        "other": {
          "name": "libarchive",
          "version": "3.4.2",
          "downloadUrl": "https://github.com/libarchive/libarchive/releases/download/v3.4.2/libarchive-3.4.2.tar.gz"
        }
      }
    },
    {
      "component": {
        "type": "other",
        "other": {
          "name": "libassuan",
          "version": "2.5.1",
          "downloadUrl": "ftp://ftp.gnupg.org/gcrypt/libassuan/libassuan-2.5.1.tar.bz2"
        }
      }
    },
    {
      "component": {
        "type": "other",
        "other": {
          "name": "libatasmart",
          "version": "0.19",
          "downloadUrl": "http://0pointer.de/public/libatasmart-0.19.tar.xz"
        }
      }
    },
    {
      "component": {
        "type": "other",
        "other": {
          "name": "libatomic_ops",
          "version": "7.6.6",
          "downloadUrl": "http://www.ivmaisoft.com/_bin/atomic_ops/libatomic_ops-7.6.6.tar.gz"
        }
      }
    },
    {
      "component": {
        "type": "other",
        "other": {
          "name": "libburn",
          "version": "1.4.8",
          "downloadUrl": "http://files.libburnia-project.org/releases/libburn-1.4.8.tar.gz"
        }
      }
    },
    {
      "component": {
        "type": "other",
        "other": {
          "name": "libcap",
          "version": "2.26",
          "downloadUrl": "https://www.kernel.org/pub/linux/libs/security/linux-privs/libcap2/libcap-2.26.tar.xz"
        }
      }
    },
    {
      "component": {
        "type": "other",
        "other": {
          "name": "libcap-ng",
          "version": "0.7.9",
          "downloadUrl": "http://people.redhat.com/sgrubb/libcap-ng/libcap-ng-0.7.9.tar.gz"
        }
      }
    },
    {
      "component": {
        "type": "other",
        "other": {
          "name": "libcgroup",
          "version": "0.41",
          "downloadUrl": "https://downloads.sourceforge.net/libcg/libcgroup-0.41.tar.bz2"
        }
      }
    },
    {
      "component": {
        "type": "other",
        "other": {
          "name": "libcomps",
          "version": "0.1.11",
          "downloadUrl": "https://github.com/rpm-software-management/libcomps/archive/libcomps-0.1.11.tar.gz"
        }
      }
    },
    {
      "component": {
        "type": "other",
        "other": {
          "name": "libconfig",
          "version": "1.7.2",
          "downloadUrl": "https://github.com/hyperrealm/libconfig/archive/v1.7.2.tar.gz"
        }
      }
    },
    {
      "component": {
        "type": "other",
        "other": {
          "name": "libconfini",
          "version": "1.16.0",
          "downloadUrl": "https://github.com/madmurphy/libconfini/archive/1.16.0.tar.gz"
        }
      }
    },
    {
      "component": {
        "type": "other",
        "other": {
          "name": "libconfuse",
          "version": "3.3",
          "downloadUrl": "https://github.com/libconfuse/libconfuse/releases/download/v3.3/confuse-3.3.tar.gz"
        }
      }
    },
    {
      "component": {
        "type": "other",
        "other": {
          "name": "libdb",
          "version": "5.3.28",
          "downloadUrl": "http://download.oracle.com/berkeley-db/db-5.3.28.tar.gz"
        }
      }
    },
    {
      "component": {
        "type": "other",
        "other": {
          "name": "libdivsufsort",
          "version": "2.0.1",
          "downloadUrl": "https://github.com/y-256/libdivsufsort/archive/refs/tags/2.0.1.tar.gz"
        }
      }
    },
    {
      "component": {
        "type": "other",
        "other": {
          "name": "libdmx",
          "version": "1.1.3",
          "downloadUrl": "https://www.x.org/pub/individual/lib/libdmx-1.1.3.tar.bz2"
        }
      }
    },
    {
      "component": {
        "type": "other",
        "other": {
          "name": "libdnet",
          "version": "1.12",
          "downloadUrl": "https://github.com/dugsong/libdnet/archive/libdnet-1.12.tar.gz"
        }
      }
    },
    {
      "component": {
        "type": "other",
        "other": {
          "name": "libdnf",
          "version": "0.43.1",
          "downloadUrl": "https://github.com/rpm-software-management/libdnf/archive/0.43.1.tar.gz"
        }
      }
    },
    {
      "component": {
        "type": "other",
        "other": {
          "name": "libedit",
          "version": "3.1.20180525",
          "downloadUrl": "https://www.thrysoee.dk/editline/libedit-20180525-3.1.tar.gz"
        }
      }
    },
    {
      "component": {
        "type": "other",
        "other": {
          "name": "libestr",
          "version": "0.1.10",
          "downloadUrl": "http://libestr.adiscon.com/files/download/libestr-0.1.10.tar.gz"
        }
      }
    },
    {
      "component": {
        "type": "other",
        "other": {
          "name": "libev",
          "version": "4.24",
          "downloadUrl": "http://dist.schmorp.de/libev/Attic/libev-4.24.tar.gz"
        }
      }
    },
    {
      "component": {
        "type": "other",
        "other": {
          "name": "libevent",
          "version": "2.1.8",
          "downloadUrl": "https://github.com/libevent/libevent/releases/download/release-2.1.8-stable/libevent-2.1.8-stable.tar.gz"
        }
      }
    },
    {
      "component": {
        "type": "other",
        "other": {
          "name": "libfastjson",
          "version": "0.99.8",
          "downloadUrl": "https://github.com/rsyslog/libfastjson/archive/v0.99.8.tar.gz"
        }
      }
    },
    {
      "component": {
        "type": "other",
        "other": {
          "name": "libffi",
          "version": "3.2.1",
          "downloadUrl": "https://gcc.gnu.org/pub/libffi/libffi-3.2.1.tar.gz"
        }
      }
    },
    {
      "component": {
        "type": "other",
        "other": {
          "name": "libfontenc",
          "version": "1.1.3",
          "downloadUrl": "https://www.x.org/pub/individual/lib/libfontenc-1.1.3.tar.bz2"
        }
      }
    },
    {
      "component": {
        "type": "other",
        "other": {
          "name": "libFS",
          "version": "1.0.7",
          "downloadUrl": "https://www.x.org/pub/individual/lib/libFS-1.0.7.tar.bz2"
        }
      }
    },
    {
      "component": {
        "type": "other",
        "other": {
          "name": "libgcrypt",
          "version": "1.8.7",
          "downloadUrl": "https://gnupg.org/ftp/gcrypt/libgcrypt/libgcrypt-1.8.7.tar.bz2"
        }
      }
    },
    {
      "component": {
        "type": "other",
        "other": {
          "name": "libgpg-error",
          "version": "1.32",
          "downloadUrl": "ftp://ftp.gnupg.org/gcrypt/libgpg-error/libgpg-error-1.32.tar.bz2"
        }
      }
    },
    {
      "component": {
        "type": "other",
        "other": {
          "name": "libgssglue",
          "version": "0.4",
          "downloadUrl": "http://www.citi.umich.edu/projects/nfsv4/linux/libgssglue/libgssglue-0.4.tar.gz"
        }
      }
    },
    {
      "component": {
        "type": "other",
        "other": {
          "name": "libgsystem",
          "version": "2015.2",
          "downloadUrl": "https://src.fedoraproject.org/repo/pkgs/libgsystem/libgsystem-2015.2.tar.xz/e388e3ad3c2b527479cc8512f6ad9a37/libgsystem-2015.2.tar.xz"
        }
      }
    },
    {
      "component": {
        "type": "other",
        "other": {
          "name": "libgudev",
          "version": "232",
          "downloadUrl": "https://download.gnome.org/sources/libgudev/232/libgudev-232.tar.xz"
        }
      }
    },
    {
      "component": {
        "type": "other",
        "other": {
          "name": "libICE",
          "version": "1.0.9",
          "downloadUrl": "https://www.x.org/pub/individual/lib/libICE-1.0.9.tar.bz2"
        }
      }
    },
    {
      "component": {
        "type": "other",
        "other": {
          "name": "libiothsm-std",
          "version": "1.1.2",
          "downloadUrl": "https://github.com/Azure/iotedge/archive/1.1.2.tar.gz"
        }
      }
    },
    {
      "component": {
        "type": "other",
        "other": {
          "name": "libisoburn",
          "version": "1.4.8",
          "downloadUrl": "http://files.libburnia-project.org/releases/libisoburn-1.4.8.tar.gz"
        }
      }
    },
    {
      "component": {
        "type": "other",
        "other": {
          "name": "libisofs",
          "version": "1.4.8",
          "downloadUrl": "http://files.libburnia-project.org/releases/libisofs-1.4.8.tar.gz"
        }
      }
    },
    {
      "component": {
        "type": "other",
        "other": {
          "name": "libjpeg-turbo",
          "version": "2.0.0",
          "downloadUrl": "http://downloads.sourceforge.net/libjpeg-turbo/libjpeg-turbo-2.0.0.tar.gz"
        }
      }
    },
    {
      "component": {
        "type": "other",
        "other": {
          "name": "libkcapi",
          "version": "1.2.0",
          "downloadUrl": "https://www.chronox.de/libkcapi/libkcapi-1.2.0.tar.xz"
        }
      }
    },
    {
      "component": {
        "type": "other",
        "other": {
          "name": "libksba",
          "version": "1.3.5",
          "downloadUrl": "https://www.gnupg.org/ftp/gcrypt/libksba/libksba-1.3.5.tar.bz2"
        }
      }
    },
    {
      "component": {
        "type": "other",
        "other": {
          "name": "liblogging",
          "version": "1.0.6",
          "downloadUrl": "http://download.rsyslog.com/liblogging/liblogging-1.0.6.tar.gz"
        }
      }
    },
    {
      "component": {
        "type": "other",
        "other": {
          "name": "libmaxminddb",
          "version": "1.5.0",
          "downloadUrl": "https://github.com/maxmind/libmaxminddb/releases/download/1.5.0/libmaxminddb-1.5.0.tar.gz"
        }
      }
    },
    {
      "component": {
        "type": "other",
        "other": {
          "name": "libmbim",
          "version": "1.18.2",
          "downloadUrl": "https://www.freedesktop.org/software/libmbim/libmbim-1.18.2.tar.xz"
        }
      }
    },
    {
      "component": {
        "type": "other",
        "other": {
          "name": "libmnl",
          "version": "1.0.4",
          "downloadUrl": "http://netfilter.org/projects/libmnl/files/libmnl-1.0.4.tar.bz2"
        }
      }
    },
    {
      "component": {
        "type": "other",
        "other": {
          "name": "libmodulemd",
          "version": "2.5.0",
          "downloadUrl": "https://github.com/fedora-modularity/libmodulemd/releases/download/libmodulemd-2.5.0/modulemd-2.5.0.tar.xz"
        }
      }
    },
    {
      "component": {
        "type": "other",
        "other": {
          "name": "libmpc",
          "version": "1.1.0",
          "downloadUrl": "https://ftp.gnu.org/gnu/mpc/mpc-1.1.0.tar.gz"
        }
      }
    },
    {
      "component": {
        "type": "other",
        "other": {
          "name": "libmspack",
          "version": "0.7.1alpha",
          "downloadUrl": "http://www.cabextract.org.uk/libmspack/libmspack-0.7.1alpha.tar.gz"
        }
      }
    },
    {
      "component": {
        "type": "other",
        "other": {
          "name": "libndp",
          "version": "1.7",
          "downloadUrl": "http://www.libndp.org/files/libndp-1.7.tar.gz"
        }
      }
    },
    {
      "component": {
        "type": "other",
        "other": {
          "name": "libnetfilter_conntrack",
          "version": "1.0.7",
          "downloadUrl": "http://www.netfilter.org/projects/libnetfilter_conntrack/files/libnetfilter_conntrack-1.0.7.tar.bz2"
        }
      }
    },
    {
      "component": {
        "type": "other",
        "other": {
          "name": "libnetfilter_cthelper",
          "version": "1.0.0",
          "downloadUrl": "http://www.netfilter.org/projects/libnetfilter_cthelper/files/libnetfilter_cthelper-1.0.0.tar.bz2"
        }
      }
    },
    {
      "component": {
        "type": "other",
        "other": {
          "name": "libnetfilter_cttimeout",
          "version": "1.0.0",
          "downloadUrl": "http://www.netfilter.org/projects/libnetfilter_cttimeout/files/libnetfilter_cttimeout-1.0.0.tar.bz2"
        }
      }
    },
    {
      "component": {
        "type": "other",
        "other": {
          "name": "libnetfilter_queue",
          "version": "1.0.3",
          "downloadUrl": "http://www.netfilter.org/projects/libnetfilter_queue/files/libnetfilter_queue-1.0.3.tar.bz2"
        }
      }
    },
    {
      "component": {
        "type": "other",
        "other": {
          "name": "libnfnetlink",
          "version": "1.0.1",
          "downloadUrl": "http://www.netfilter.org/projects/libnfnetlink/files/libnfnetlink-1.0.1.tar.bz2"
        }
      }
    },
    {
      "component": {
        "type": "other",
        "other": {
          "name": "libnftnl",
          "version": "1.1.1",
          "downloadUrl": "https://netfilter.org/projects/libnftnl/files/libnftnl-1.1.1.tar.bz2"
        }
      }
    },
    {
      "component": {
        "type": "other",
        "other": {
          "name": "libnl3",
          "version": "3.4.0",
          "downloadUrl": "https://github.com/thom311/libnl/releases/download/libnl3_4_0/libnl-3.4.0.tar.gz"
        }
      }
    },
    {
      "component": {
        "type": "other",
        "other": {
          "name": "libnsl2",
          "version": "1.2.0",
          "downloadUrl": "https://github.com/thkukuk/libnsl/archive/v1.2.0/libnsl-1.2.0.tar.gz"
        }
      }
    },
    {
      "component": {
        "type": "other",
        "other": {
          "name": "libnvidia-container",
          "version": "1.5.1",
          "downloadUrl": "https://github.com/NVIDIA/libnvidia-container/archive/v1.5.1.tar.gz"
        }
      }
    },
    {
      "component": {
        "type": "other",
        "other": {
          "name": "libpcap",
          "version": "1.9.1",
          "downloadUrl": "https://github.com/the-tcpdump-group/libpcap/archive/libpcap-1.9.1.tar.gz"
        }
      }
    },
    {
      "component": {
        "type": "other",
        "other": {
          "name": "libpciaccess",
          "version": "0.13.5",
          "downloadUrl": "https://www.x.org/pub/individual/lib/libpciaccess-0.13.5.tar.bz2"
        }
      }
    },
    {
      "component": {
        "type": "other",
        "other": {
          "name": "libpipeline",
          "version": "1.5.0",
          "downloadUrl": "http://download.savannah.gnu.org/releases/libpipeline/libpipeline-1.5.0.tar.gz"
        }
      }
    },
    {
      "component": {
        "type": "other",
        "other": {
          "name": "libpng",
          "version": "1.6.37",
          "downloadUrl": "https://downloads.sourceforge.net/libpng/libpng-1.6.37.tar.xz"
        }
      }
    },
    {
      "component": {
        "type": "other",
        "other": {
          "name": "libpsl",
          "version": "0.20.2",
          "downloadUrl": "https://github.com/rockdaboot/libpsl/releases/download/libpsl-0.20.2/libpsl-0.20.2.tar.gz"
        }
      }
    },
    {
      "component": {
        "type": "other",
        "other": {
          "name": "libpwquality",
          "version": "1.4.2",
          "downloadUrl": "https://github.com/libpwquality/libpwquality/releases/download/libpwquality-1.4.2/libpwquality-1.4.2.tar.bz2"
        }
      }
    },
    {
      "component": {
        "type": "other",
        "other": {
          "name": "libqmi",
          "version": "1.22.4",
          "downloadUrl": "https://www.freedesktop.org/software/libqmi/libqmi-1.22.4.tar.xz"
        }
      }
    },
    {
      "component": {
        "type": "other",
        "other": {
          "name": "librdkafka",
          "version": "1.4.0",
          "downloadUrl": "https://github.com/edenhill/librdkafka/archive/v1.4.0.tar.gz"
        }
      }
    },
    {
      "component": {
        "type": "other",
        "other": {
          "name": "librelp",
          "version": "1.2.17",
          "downloadUrl": "https://github.com/rsyslog/librelp/archive/v1.2.17.tar.gz"
        }
      }
    },
    {
      "component": {
        "type": "other",
        "other": {
          "name": "librepo",
          "version": "1.11.0",
          "downloadUrl": "https://github.com/rpm-software-management/librepo/archive/1.11.0.tar.gz"
        }
      }
    },
    {
      "component": {
        "type": "other",
        "other": {
          "name": "librsync",
          "version": "2.0.2",
          "downloadUrl": "https://github.com/librsync/librsync/archive/v2.0.2.tar.gz"
        }
      }
    },
    {
      "component": {
        "type": "other",
        "other": {
          "name": "libseccomp",
          "version": "2.4.1",
          "downloadUrl": "https://github.com/seccomp/libseccomp/releases/download/v2.4.1/libseccomp-2.4.1.tar.gz"
        }
      }
    },
    {
      "component": {
        "type": "other",
        "other": {
          "name": "libselinux",
          "version": "2.9",
          "downloadUrl": "https://github.com/SELinuxProject/selinux/releases/download/20190315/libselinux-2.9.tar.gz"
        }
      }
    },
    {
      "component": {
        "type": "other",
        "other": {
          "name": "libsemanage",
          "version": "2.9",
          "downloadUrl": "https://github.com/SELinuxProject/selinux/releases/download/20190315/libsemanage-2.9.tar.gz"
        }
      }
    },
    {
      "component": {
        "type": "other",
        "other": {
          "name": "libsepol",
          "version": "2.9",
          "downloadUrl": "https://github.com/SELinuxProject/selinux/releases/download/20190315/libsepol-2.9.tar.gz"
        }
      }
    },
    {
      "component": {
        "type": "other",
        "other": {
          "name": "libserf",
          "version": "1.3.9",
          "downloadUrl": "https://www.apache.org/dist/serf/serf-1.3.9.tar.bz2"
        }
      }
    },
    {
      "component": {
        "type": "other",
        "other": {
          "name": "libsigc++20",
          "version": "2.10.0",
          "downloadUrl": "https://github.com/libsigcplusplus/libsigcplusplus/releases/download/2.10.0/libsigcplusplus-2.10.0.tar.xz"
        }
      }
    },
    {
      "component": {
        "type": "other",
        "other": {
          "name": "libSM",
          "version": "1.2.2",
          "downloadUrl": "https://www.x.org/pub/individual/lib/libSM-1.2.2.tar.bz2"
        }
      }
    },
    {
      "component": {
        "type": "other",
        "other": {
          "name": "libsolv",
          "version": "0.7.19",
          "downloadUrl": "https://github.com/openSUSE/libsolv/archive/0.7.19/libsolv-0.7.19.tar.gz"
        }
      }
    },
    {
      "component": {
        "type": "other",
        "other": {
          "name": "libsoup",
          "version": "2.64.0",
          "downloadUrl": "https://ftp.gnome.org/pub/GNOME/sources/libsoup/2.64/libsoup-2.64.0.tar.xz"
        }
      }
    },
    {
      "component": {
        "type": "other",
        "other": {
          "name": "libssh",
          "version": "0.9.6",
          "downloadUrl": "https://www.libssh.org/files/0.9/libssh-0.9.6.tar.xz"
        }
      }
    },
    {
      "component": {
        "type": "other",
        "other": {
          "name": "libssh2",
          "version": "1.9.0",
          "downloadUrl": "https://www.libssh2.org/download/libssh2-1.9.0.tar.gz"
        }
      }
    },
    {
      "component": {
        "type": "other",
        "other": {
          "name": "libstoragemgmt",
          "version": "1.8.4",
          "downloadUrl": "https://github.com/libstorage/libstoragemgmt/releases/download/1.8.4/libstoragemgmt-1.8.4.tar.gz"
        }
      }
    },
    {
      "component": {
        "type": "other",
        "other": {
          "name": "libtalloc",
          "version": "2.1.16",
          "downloadUrl": "https://www.samba.org/ftp/talloc/talloc-2.1.16.tar.gz"
        }
      }
    },
    {
      "component": {
        "type": "other",
        "other": {
          "name": "libtar",
          "version": "1.2.20",
          "downloadUrl": "https://github.com/tklauser/libtar/archive/v1.2.20.tar.gz"
        }
      }
    },
    {
      "component": {
        "type": "other",
        "other": {
          "name": "libtasn1",
          "version": "4.14",
          "downloadUrl": "https://ftp.gnu.org/gnu/libtasn1/libtasn1-4.14.tar.gz"
        }
      }
    },
    {
      "component": {
        "type": "other",
        "other": {
          "name": "libtiff",
          "version": "4.1.0",
          "downloadUrl": "https://gitlab.com/libtiff/libtiff/-/archive/v4.1.0/libtiff-v4.1.0.tar.gz"
        }
      }
    },
    {
      "component": {
        "type": "other",
        "other": {
          "name": "libtirpc",
          "version": "1.1.4",
          "downloadUrl": "https://downloads.sourceforge.net/libtirpc/libtirpc-1.1.4.tar.bz2"
        }
      }
    },
    {
      "component": {
        "type": "other",
        "other": {
          "name": "libtool",
          "version": "2.4.6",
          "downloadUrl": "http://ftp.gnu.org/gnu/libtool/libtool-2.4.6.tar.xz"
        }
      }
    },
    {
      "component": {
        "type": "other",
        "other": {
          "name": "libunistring",
          "version": "0.9.10",
          "downloadUrl": "http://ftp.gnu.org/gnu/libunistring/libunistring-0.9.10.tar.xz"
        }
      }
    },
    {
      "component": {
        "type": "other",
        "other": {
          "name": "libunwind",
          "version": "1.2",
          "downloadUrl": "http://download.savannah.gnu.org/releases/libunwind/libunwind-1.2.tar.gz"
        }
      }
    },
    {
      "component": {
        "type": "other",
        "other": {
          "name": "libusb",
          "version": "1.0.24",
          "downloadUrl": "http://downloads.sourceforge.net/libusb/libusb-1.0.24.tar.bz2"
        }
      }
    },
    {
      "component": {
        "type": "other",
        "other": {
          "name": "libuv",
          "version": "1.38.0",
          "downloadUrl": "https://dist.libuv.org/dist/v1.38.0/libuv-v1.38.0.tar.gz"
        }
      }
    },
    {
      "component": {
        "type": "other",
        "other": {
          "name": "libvirt",
          "version": "6.1.0",
          "downloadUrl": "https://libvirt.org/sources/libvirt-6.1.0.tar.xz"
        }
      }
    },
    {
      "component": {
        "type": "other",
        "other": {
          "name": "libwebp",
          "version": "1.0.3",
          "downloadUrl": "https://github.com/webmproject/libwebp/archive/v1.0.3.tar.gz"
        }
      }
    },
    {
      "component": {
        "type": "other",
        "other": {
          "name": "libX11",
          "version": "1.6.5",
          "downloadUrl": "https://www.x.org/pub/individual/lib/libX11-1.6.5.tar.bz2"
        }
      }
    },
    {
      "component": {
        "type": "other",
        "other": {
          "name": "libXau",
          "version": "1.0.8",
          "downloadUrl": "https://www.x.org/pub/individual/lib/libXau-1.0.8.tar.bz2"
        }
      }
    },
    {
      "component": {
        "type": "other",
        "other": {
          "name": "libXaw",
          "version": "1.0.13",
          "downloadUrl": "https://www.x.org/pub/individual/lib/libXaw-1.0.13.tar.bz2"
        }
      }
    },
    {
      "component": {
        "type": "other",
        "other": {
          "name": "libxcb",
          "version": "1.12",
          "downloadUrl": "https://xcb.freedesktop.org/dist/libxcb-1.12.tar.bz2"
        }
      }
    },
    {
      "component": {
        "type": "other",
        "other": {
          "name": "libxcrypt",
          "version": "4.4.17",
          "downloadUrl": "https://github.com/besser82/libxcrypt/archive/v4.4.17/libxcrypt-4.4.17.tar.gz"
        }
      }
    },
    {
      "component": {
        "type": "other",
        "other": {
          "name": "libXcursor",
          "version": "1.1.14",
          "downloadUrl": "https://www.x.org/pub/individual/lib/libXcursor-1.1.14.tar.bz2"
        }
      }
    },
    {
      "component": {
        "type": "other",
        "other": {
          "name": "libXdamage",
          "version": "1.1.4",
          "downloadUrl": "https://www.x.org/pub/individual/lib/libXdamage-1.1.4.tar.bz2"
        }
      }
    },
    {
      "component": {
        "type": "other",
        "other": {
          "name": "libXext",
          "version": "1.3.3",
          "downloadUrl": "https://www.x.org/pub/individual/lib/libXext-1.3.3.tar.bz2"
        }
      }
    },
    {
      "component": {
        "type": "other",
        "other": {
          "name": "libXfixes",
          "version": "5.0.3",
          "downloadUrl": "https://www.x.org/pub/individual/lib/libXfixes-5.0.3.tar.bz2"
        }
      }
    },
    {
      "component": {
        "type": "other",
        "other": {
          "name": "libXfont2",
          "version": "2.0.1",
          "downloadUrl": "https://www.x.org/pub/individual/lib/libXfont2-2.0.1.tar.bz2"
        }
      }
    },
    {
      "component": {
        "type": "other",
        "other": {
          "name": "libXft",
          "version": "2.3.2",
          "downloadUrl": "https://www.x.org/pub/individual/lib/libXft-2.3.2.tar.bz2"
        }
      }
    },
    {
      "component": {
        "type": "other",
        "other": {
          "name": "libXi",
          "version": "1.7.9",
          "downloadUrl": "https://www.x.org/pub/individual/lib/libXi-1.7.9.tar.bz2"
        }
      }
    },
    {
      "component": {
        "type": "other",
        "other": {
          "name": "libXinerama",
          "version": "1.1.3",
          "downloadUrl": "https://www.x.org/pub/individual/lib/libXinerama-1.1.3.tar.bz2"
        }
      }
    },
    {
      "component": {
        "type": "other",
        "other": {
          "name": "libxkbfile",
          "version": "1.0.9",
          "downloadUrl": "https://www.x.org/pub/individual/lib/libxkbfile-1.0.9.tar.bz2"
        }
      }
    },
    {
      "component": {
        "type": "other",
        "other": {
          "name": "libXmu",
          "version": "1.1.2",
          "downloadUrl": "https://www.x.org/pub/individual/lib/libXmu-1.1.2.tar.bz2"
        }
      }
    },
    {
      "component": {
        "type": "other",
        "other": {
          "name": "libXpm",
          "version": "3.5.12",
          "downloadUrl": "https://www.x.org/pub/individual/lib/libXpm-3.5.12.tar.bz2"
        }
      }
    },
    {
      "component": {
        "type": "other",
        "other": {
          "name": "libXrandr",
          "version": "1.5.1",
          "downloadUrl": "https://www.x.org/pub/individual/lib/libXrandr-1.5.1.tar.bz2"
        }
      }
    },
    {
      "component": {
        "type": "other",
        "other": {
          "name": "libXrender",
          "version": "0.9.10",
          "downloadUrl": "https://www.x.org/pub/individual/lib/libXrender-0.9.10.tar.bz2"
        }
      }
    },
    {
      "component": {
        "type": "other",
        "other": {
          "name": "libXres",
          "version": "1.0.7",
          "downloadUrl": "https://www.x.org/pub/individual/lib/libXres-1.0.7.tar.bz2"
        }
      }
    },
    {
      "component": {
        "type": "other",
        "other": {
          "name": "libXScrnSaver",
          "version": "1.2.2",
          "downloadUrl": "https://www.x.org/pub/individual/lib/libXScrnSaver-1.2.2.tar.bz2"
        }
      }
    },
    {
      "component": {
        "type": "other",
        "other": {
          "name": "libxshmfence",
          "version": "1.2",
          "downloadUrl": "https://www.x.org/pub/individual/lib/libxshmfence-1.2.tar.bz2"
        }
      }
    },
    {
      "component": {
        "type": "other",
        "other": {
          "name": "libXt",
          "version": "1.1.5",
          "downloadUrl": "https://www.x.org/pub/individual/lib/libXt-1.1.5.tar.bz2"
        }
      }
    },
    {
      "component": {
        "type": "other",
        "other": {
          "name": "libXtst",
          "version": "1.2.3",
          "downloadUrl": "https://www.x.org/pub/individual/lib/libXtst-1.2.3.tar.bz2"
        }
      }
    },
    {
      "component": {
        "type": "other",
        "other": {
          "name": "libXv",
          "version": "1.0.11",
          "downloadUrl": "https://www.x.org/pub/individual/lib/libXv-1.0.11.tar.bz2"
        }
      }
    },
    {
      "component": {
        "type": "other",
        "other": {
          "name": "libXvMC",
          "version": "1.0.10",
          "downloadUrl": "https://www.x.org/pub/individual/lib/libXvMC-1.0.10.tar.bz2"
        }
      }
    },
    {
      "component": {
        "type": "other",
        "other": {
          "name": "libXxf86dga",
          "version": "1.1.4",
          "downloadUrl": "https://www.x.org/pub/individual/lib/libXxf86dga-1.1.4.tar.bz2"
        }
      }
    },
    {
      "component": {
        "type": "other",
        "other": {
          "name": "libXxf86vm",
          "version": "1.1.4",
          "downloadUrl": "https://www.x.org/pub/individual/lib/libXxf86vm-1.1.4.tar.bz2"
        }
      }
    },
    {
      "component": {
        "type": "other",
        "other": {
          "name": "libxml++",
          "version": "3.2.0",
          "downloadUrl": "http://ftp.gnome.org/pub/GNOME/sources/libxml++/3.2/libxml++-3.2.0.tar.xz"
        }
      }
    },
    {
      "component": {
        "type": "other",
        "other": {
          "name": "libxml2",
          "version": "2.9.12",
          "downloadUrl": "ftp://xmlsoft.org/libxml2/libxml2-2.9.12.tar.gz"
        }
      }
    },
    {
      "component": {
        "type": "other",
        "other": {
          "name": "libxslt",
          "version": "1.1.34",
          "downloadUrl": "http://xmlsoft.org/sources/libxslt-1.1.34.tar.gz"
        }
      }
    },
    {
      "component": {
        "type": "other",
        "other": {
          "name": "libyaml",
          "version": "0.2.1",
          "downloadUrl": "http://pyyaml.org/download/libyaml/yaml-0.2.1.tar.gz"
        }
      }
    },
    {
      "component": {
        "type": "other",
        "other": {
          "name": "libzip",
          "version": "1.7.3",
          "downloadUrl": "https://libzip.org/download/libzip-1.7.3.tar.xz"
        }
      }
    },
    {
      "component": {
        "type": "other",
        "other": {
          "name": "linux-firmware",
          "version": "20200316",
          "downloadUrl": "https://git.kernel.org/pub/scm/linux/kernel/git/firmware/linux-firmware.git/snapshot/linux-firmware-20200316.tar.gz"
        }
      }
    },
    {
      "component": {
        "type": "other",
        "other": {
          "name": "lld",
          "version": "8.0.1",
          "downloadUrl": "https://github.com/llvm/llvm-project/releases/download/llvmorg-8.0.1/lld-8.0.1.src.tar.xz"
        }
      }
    },
    {
      "component": {
        "type": "other",
        "other": {
          "name": "lldb",
          "version": "8.0.1",
          "downloadUrl": "https://github.com/llvm/llvm-project/releases/download/llvmorg-8.0.1/lldb-8.0.1.src.tar.xz"
        }
      }
    },
    {
      "component": {
        "type": "other",
        "other": {
          "name": "lldpad",
          "version": "1.1",
          "downloadUrl": "https://github.com/intel/openlldp/archive/v1.1.tar.gz"
        }
      }
    },
    {
      "component": {
        "type": "other",
        "other": {
          "name": "llvm",
          "version": "8.0.1",
          "downloadUrl": "https://github.com/llvm/llvm-project/releases/download/llvmorg-8.0.1/llvm-8.0.1.src.tar.xz"
        }
      }
    },
    {
      "component": {
        "type": "other",
        "other": {
          "name": "lm-sensors",
          "version": "3.5.0",
          "downloadUrl": "https://github.com/lm-sensors/lm-sensors/archive/V3-5-0.tar.gz"
        }
      }
    },
    {
      "component": {
        "type": "other",
        "other": {
          "name": "lmdb",
          "version": "0.9.23",
          "downloadUrl": "https://github.com/LMDB/lmdb/archive/LMDB_0.9.23.tar.gz"
        }
      }
    },
    {
      "component": {
        "type": "other",
        "other": {
          "name": "log4cpp",
          "version": "1.1.3",
          "downloadUrl": "https://sourceforge.net/projects/log4cpp/files/log4cpp-1.1.x%20%28new%29/log4cpp-1.1/log4cpp-1.1.3.tar.gz"
        }
      }
    },
    {
      "component": {
        "type": "other",
        "other": {
          "name": "logrotate",
          "version": "3.18.1",
          "downloadUrl": "https://github.com/logrotate/logrotate/releases/download/3.18.1/logrotate-3.18.1.tar.gz"
        }
      }
    },
    {
      "component": {
        "type": "other",
        "other": {
          "name": "logrus",
          "version": "1.8.1",
          "downloadUrl": "https://github.com/sirupsen/logrus/archive/v1.8.1.tar.gz"
        }
      }
    },
    {
      "component": {
        "type": "other",
        "other": {
          "name": "lsb-release",
          "version": "1.4",
          "downloadUrl": "https://downloads.sourceforge.net/lsb/lsb-release-1.4.tar.gz"
        }
      }
    },
    {
      "component": {
        "type": "other",
        "other": {
          "name": "lshw",
          "version": "B.02.18",
          "downloadUrl": "http://www.ezix.org/software/files/lshw-B.02.18.tar.gz"
        }
      }
    },
    {
      "component": {
        "type": "other",
        "other": {
          "name": "lsof",
          "version": "4.93.2",
          "downloadUrl": "https://github.com/lsof-org/lsof/archive/4.93.2.tar.gz"
        }
      }
    },
    {
      "component": {
        "type": "other",
        "other": {
          "name": "lsscsi",
          "version": "0.30",
          "downloadUrl": "http://sg.danny.cz/scsi/lsscsi-0.30.tar.xz"
        }
      }
    },
    {
      "component": {
        "type": "other",
        "other": {
          "name": "ltrace",
          "version": "0.7.3",
          "downloadUrl": "http://www.ltrace.org/ltrace_0.7.3.orig.tar.bz2"
        }
      }
    },
    {
      "component": {
        "type": "other",
        "other": {
          "name": "lttng-consume",
          "version": "0.2",
          "downloadUrl": "https://github.com/microsoft/lttng-consume/archive/v0.2.tar.gz"
        }
      }
    },
    {
      "component": {
        "type": "other",
        "other": {
          "name": "lttng-tools",
          "version": "2.11.2",
          "downloadUrl": "https://lttng.org/files/lttng-tools/lttng-tools-2.11.2.tar.bz2"
        }
      }
    },
    {
      "component": {
        "type": "other",
        "other": {
          "name": "lttng-ust",
          "version": "2.11.2",
          "downloadUrl": "https://lttng.org/files/lttng-ust/lttng-ust-2.11.2.tar.bz2"
        }
      }
    },
    {
      "component": {
        "type": "other",
        "other": {
          "name": "lua",
          "version": "5.3.5",
          "downloadUrl": "https://www.lua.org/ftp/lua-5.3.5.tar.gz"
        }
      }
    },
    {
      "component": {
        "type": "other",
        "other": {
          "name": "lutok",
          "version": "0.4",
          "downloadUrl": "https://github.com/jmmv/lutok/releases/download/lutok-0.4/lutok-0.4.tar.gz"
        }
      }
    },
    {
      "component": {
        "type": "other",
        "other": {
          "name": "lvm2",
          "version": "2.03.05",
          "downloadUrl": "ftp://sourceware.org/pub/lvm2/releases/LVM2.2.03.05.tgz"
        }
      }
    },
    {
      "component": {
        "type": "other",
        "other": {
          "name": "lz4",
          "version": "1.9.2",
          "downloadUrl": "https://github.com/lz4/lz4/archive/v1.9.2/lz4-1.9.2.tar.gz"
        }
      }
    },
    {
      "component": {
        "type": "other",
        "other": {
          "name": "lzo",
          "version": "2.10",
          "downloadUrl": "http://www.oberhumer.com/opensource/lzo/download/lzo-2.10.tar.gz"
        }
      }
    },
    {
      "component": {
        "type": "other",
        "other": {
          "name": "m2crypto",
          "version": "0.35.2",
          "downloadUrl": "https://files.pythonhosted.org/packages/74/18/3beedd4ac48b52d1a4d12f2a8c5cf0ae342ce974859fba838cbbc1580249/M2Crypto-0.35.2.tar.gz"
        }
      }
    },
    {
      "component": {
        "type": "other",
        "other": {
          "name": "m4",
          "version": "1.4.18",
          "downloadUrl": "http://ftp.gnu.org/gnu/m4/m4-1.4.18.tar.gz"
        }
      }
    },
    {
      "component": {
        "type": "other",
        "other": {
          "name": "mailcap",
          "version": "2.1.49",
          "downloadUrl": "https://pagure.io/releases/mailcap/mailcap-2.1.49.tar.xz"
        }
      }
    },
    {
      "component": {
        "type": "other",
        "other": {
          "name": "make",
          "version": "4.2.1",
          "downloadUrl": "http://ftp.gnu.org/gnu/make/make-4.2.1.tar.bz2"
        }
      }
    },
    {
      "component": {
        "type": "other",
        "other": {
          "name": "makedumpfile",
          "version": "1.6.8",
          "downloadUrl": "https://github.com/makedumpfile/makedumpfile/releases/download/1.6.8/makedumpfile-1.6.8.tar.gz"
        }
      }
    },
    {
      "component": {
        "type": "other",
        "other": {
          "name": "man-db",
          "version": "2.8.4",
          "downloadUrl": "https://download.savannah.nongnu.org/releases/man-db/man-db-2.8.4.tar.xz"
        }
      }
    },
    {
      "component": {
        "type": "other",
        "other": {
          "name": "man-pages",
          "version": "4.16",
          "downloadUrl": "https://mirrors.edge.kernel.org/pub/linux/docs/man-pages/Archive/man-pages-4.16.tar.gz"
        }
      }
    },
    {
      "component": {
        "type": "other",
        "other": {
          "name": "mariadb",
          "version": "10.3.28",
          "downloadUrl": "https://github.com/MariaDB/server/archive/mariadb-10.3.28.tar.gz"
        }
      }
    },
    {
      "component": {
        "type": "other",
        "other": {
          "name": "maven",
          "version": "3.8.1",
          "downloadUrl": "https://archive.apache.org/dist/maven/maven-3/3.8.1/source/apache-maven-3.8.1-src.tar.gz"
        }
      }
    },
    {
      "component": {
        "type": "other",
        "other": {
          "name": "mc",
          "version": "4.8.27",
          "downloadUrl": "http://ftp.midnight-commander.org/mc-4.8.27.tar.xz"
        }
      }
    },
    {
      "component": {
        "type": "other",
        "other": {
          "name": "mcstrans",
          "version": "2.9",
          "downloadUrl": "https://github.com/SELinuxProject/selinux/releases/download/20190315/mcstrans-2.9.tar.gz"
        }
      }
    },
    {
      "component": {
        "type": "other",
        "other": {
          "name": "mercurial",
          "version": "5.4",
          "downloadUrl": "https://www.mercurial-scm.org/release/mercurial-5.4.tar.gz"
        }
      }
    },
    {
      "component": {
        "type": "other",
        "other": {
          "name": "meson",
          "version": "0.56.0",
          "downloadUrl": "https://github.com/mesonbuild/meson/archive/0.56.0/meson-0.56.0.tar.gz"
        }
      }
    },
    {
      "component": {
        "type": "other",
        "other": {
          "name": "mlocate",
          "version": "0.26",
          "downloadUrl": "http://releases.pagure.org/mlocate/mlocate-0.26.tar.xz"
        }
      }
    },
    {
      "component": {
        "type": "other",
        "other": {
          "name": "mm-common",
          "version": "1.0.0",
          "downloadUrl": "http://ftp.gnome.org/pub/GNOME/sources/mm-common/1.0/mm-common-1.0.0.tar.xz"
        }
      }
    },
    {
      "component": {
        "type": "other",
        "other": {
          "name": "moby-buildx",
          "version": "0.4.1+azure",
          "downloadUrl": "https://github.com/docker/buildx/archive/v0.4.1.tar.gz"
        }
      }
    },
    {
      "component": {
        "type": "other",
        "other": {
          "name": "moby-cli",
          "version": "19.03.15+azure",
          "downloadUrl": "https://github.com/docker/cli/archive/v19.03.15.tar.gz"
        }
      }
    },
    {
      "component": {
        "type": "other",
        "other": {
          "name": "moby-containerd",
          "version": "1.3.4+azure",
          "downloadUrl": "https://github.com/containerd/containerd/archive/v1.3.4.tar.gz"
        }
      }
    },
    {
      "component": {
        "type": "other",
        "other": {
          "name": "moby-engine",
          "version": "19.03.15+azure",
          "downloadUrl": "https://github.com/moby/moby/archive/v19.03.15.tar.gz"
        }
      }
    },
    {
      "component": {
        "type": "other",
        "other": {
          "name": "moby-runc",
          "version": "1.0.0-rc95+azure",
          "downloadUrl": "https://github.com/opencontainers/runc/releases/download/v1.0.0-rc95/runc.tar.xz"
        }
      }
    },
    {
      "component": {
        "type": "other",
        "other": {
          "name": "ModemManager",
          "version": "1.10.4",
          "downloadUrl": "https://www.freedesktop.org/software/ModemManager/ModemManager-1.10.4.tar.xz"
        }
      }
    },
    {
      "component": {
        "type": "other",
        "other": {
          "name": "mokutil",
          "version": "0.3.0",
          "downloadUrl": "https://github.com/lcp/mokutil/archive/0.3.0.tar.gz"
        }
      }
    },
    {
      "component": {
        "type": "other",
        "other": {
          "name": "mozjs60",
          "version": "60.9.0",
          "downloadUrl": "https://ftp.mozilla.org/pub/firefox/releases/60.9.0esr/source/firefox-60.9.0esr.source.tar.xz"
        }
      }
    },
    {
      "component": {
        "type": "other",
        "other": {
          "name": "mpfr",
          "version": "4.0.1",
          "downloadUrl": "http://www.mpfr.org/mpfr-4.0.1/mpfr-4.0.1.tar.gz"
        }
      }
    },
    {
      "component": {
        "type": "other",
        "other": {
          "name": "msgpack",
          "version": "2.0.0",
          "downloadUrl": "https://github.com/msgpack/msgpack-c/archive/cpp-2.0.0.zip"
        }
      }
    },
    {
      "component": {
        "type": "other",
        "other": {
          "name": "msgpack",
          "version": "3.2.1",
          "downloadUrl": "https://github.com/msgpack/msgpack-c/archive/cpp-3.2.1.tar.gz"
        }
      }
    },
    {
      "component": {
        "type": "other",
        "other": {
          "name": "msr-tools",
          "version": "1.3",
          "downloadUrl": "https://01.org/sites/default/files/downloads/msr-tools/msr-tools-1.3.zip"
        }
      }
    },
    {
      "component": {
        "type": "other",
        "other": {
          "name": "mysql",
          "version": "8.0.27",
          "downloadUrl": "https://dev.mysql.com/get/Downloads/MySQL-8.0/mysql-boost-8.0.27.tar.gz"
        }
      }
    },
    {
      "component": {
        "type": "other",
        "other": {
          "name": "nano",
          "version": "3.0",
          "downloadUrl": "http://www.nano-editor.org/dist/v3/nano-3.0.tar.xz"
        }
      }
    },
    {
      "component": {
        "type": "other",
        "other": {
          "name": "nasm",
          "version": "2.13.03",
          "downloadUrl": "http://www.nasm.us/pub/nasm/releasebuilds/2.13.03/nasm-2.13.03.tar.gz"
        }
      }
    },
    {
      "component": {
        "type": "other",
        "other": {
          "name": "ncurses",
          "version": "6.2",
          "downloadUrl": "https://invisible-mirror.net/archives/ncurses/ncurses-6.2.tar.gz"
        }
      }
    },
    {
      "component": {
        "type": "other",
        "other": {
          "name": "ndctl",
          "version": "65",
          "downloadUrl": "https://github.com/pmem/ndctl/archive/v65.tar.gz"
        }
      }
    },
    {
      "component": {
        "type": "other",
        "other": {
          "name": "nDPI",
          "version": "3.4",
          "downloadUrl": "https://github.com/ntop/nDPI/archive/3.4.tar.gz"
        }
      }
    },
    {
      "component": {
        "type": "other",
        "other": {
          "name": "net-snmp",
          "version": "5.9",
          "downloadUrl": "http://sourceforge.net/projects/net-snmp/files/net-snmp/5.9/net-snmp-5.9.tar.gz"
        }
      }
    },
    {
      "component": {
        "type": "other",
        "other": {
          "name": "net-tools",
          "version": "1.60",
          "downloadUrl": "https://downloads.sourceforge.net/project/net-tools/net-tools-1.60.tar.bz2"
        }
      }
    },
    {
      "component": {
        "type": "other",
        "other": {
          "name": "netplan",
          "version": "0.95",
          "downloadUrl": "https://github.com/canonical/netplan/archive/0.95/0.95.tar.gz"
        }
      }
    },
    {
      "component": {
        "type": "other",
        "other": {
          "name": "nettle",
          "version": "3.7.3",
          "downloadUrl": "https://ftp.gnu.org/gnu/nettle/nettle-3.7.3.tar.gz"
        }
      }
    },
    {
      "component": {
        "type": "other",
        "other": {
          "name": "newt",
          "version": "0.52.21",
          "downloadUrl": "https://pagure.io/releases/newt/newt-0.52.21.tar.gz"
        }
      }
    },
    {
      "component": {
        "type": "other",
        "other": {
          "name": "nfs-utils",
          "version": "2.3.3",
          "downloadUrl": "https://www.kernel.org/pub/linux/utils/nfs-utils/2.3.3/nfs-utils-2.3.3.tar.xz"
        }
      }
    },
    {
      "component": {
        "type": "other",
        "other": {
          "name": "nghttp2",
          "version": "1.41.0",
          "downloadUrl": "https://github.com/nghttp2/nghttp2/releases/download/v1.41.0/nghttp2-1.41.0.tar.xz"
        }
      }
    },
    {
      "component": {
        "type": "other",
        "other": {
          "name": "nginx",
          "version": "1.20.1",
          "downloadUrl": "https://nginx.org/download/nginx-1.20.1.tar.gz"
        }
      }
    },
    {
      "component": {
        "type": "other",
        "other": {
          "name": "ninja-build",
          "version": "1.8.2",
          "downloadUrl": "https://github.com/ninja-build/ninja/archive/v1.8.2.tar.gz"
        }
      }
    },
    {
      "component": {
        "type": "other",
        "other": {
          "name": "nlohmann-json",
          "version": "3.6.1",
          "downloadUrl": "https://github.com/nlohmann/json/archive/v3.6.1.tar.gz"
        }
      }
    },
    {
      "component": {
        "type": "other",
        "other": {
          "name": "nmap",
          "version": "7.90",
          "downloadUrl": "https://nmap.org/dist/nmap-7.90.tar.bz2"
        }
      }
    },
    {
      "component": {
        "type": "other",
        "other": {
          "name": "node-problem-detector",
          "version": "0.8.8",
          "downloadUrl": "https://github.com/kubernetes/node-problem-detector/archive/refs/tags/v0.8.8.tar.gz"
        }
      }
    },
    {
      "component": {
        "type": "other",
        "other": {
          "name": "nodejs",
          "version": "14.18.1",
          "downloadUrl": "https://nodejs.org/download/release/v14.18.1/node-v14.18.1.tar.xz"
        }
      }
    },
    {
      "component": {
        "type": "other",
        "other": {
          "name": "npth",
          "version": "1.6",
          "downloadUrl": "https://github.com/gpg/npth/archive/npth-1.6.tar.gz"
        }
      }
    },
    {
      "component": {
        "type": "other",
        "other": {
          "name": "nspr",
          "version": "4.21",
          "downloadUrl": "https://archive.mozilla.org/pub/nspr/releases/v4.21/src/nspr-4.21.tar.gz"
        }
      }
    },
    {
      "component": {
        "type": "other",
        "other": {
          "name": "nss",
          "version": "3.44",
          "downloadUrl": "https://archive.mozilla.org/pub/security/nss/releases/NSS_3_44_RTM/src/nss-3.44.tar.gz"
        }
      }
    },
    {
      "component": {
        "type": "other",
        "other": {
          "name": "nss-altfiles",
          "version": "2.23.0",
          "downloadUrl": "https://github.com/aperezdc/nss-altfiles/archive/v2.23.0.tar.gz"
        }
      }
    },
    {
      "component": {
        "type": "other",
        "other": {
          "name": "nss_wrapper",
          "version": "1.1.11",
          "downloadUrl": "https://ftp.samba.org/pub/cwrap/nss_wrapper-1.1.11.tar.gz"
        }
      }
    },
    {
      "component": {
        "type": "other",
        "other": {
          "name": "ntopng",
          "version": "4.2",
          "downloadUrl": "https://github.com/ntop/ntopng/archive/4.2.tar.gz"
        }
      }
    },
    {
      "component": {
        "type": "other",
        "other": {
          "name": "ntp",
          "version": "4.2.8p13",
          "downloadUrl": "https://www.eecis.udel.edu/~ntp/ntp_spool/ntp4/ntp-4.2/ntp-4.2.8p13.tar.gz"
        }
      }
    },
    {
      "component": {
        "type": "other",
        "other": {
          "name": "numactl",
          "version": "2.0.13",
          "downloadUrl": "https://github.com/numactl/numactl/releases/download/v2.0.13/numactl-2.0.13.tar.gz"
        }
      }
    },
    {
      "component": {
        "type": "other",
        "other": {
          "name": "numpy",
          "version": "1.16.6",
          "downloadUrl": "https://github.com/numpy/numpy/releases/download/v1.16.6/numpy-1.16.6.tar.gz"
        }
      }
    },
    {
      "component": {
        "type": "other",
        "other": {
          "name": "nvidia-container-runtime",
          "version": "3.5.0",
          "downloadUrl": "https://github.com/NVIDIA/nvidia-container-runtime/archive/v3.5.0.tar.gz"
        }
      }
    },
    {
      "component": {
        "type": "other",
        "other": {
          "name": "nvidia-container-toolkit",
          "version": "1.5.1",
          "downloadUrl": "https://github.com/NVIDIA/nvidia-container-toolkit/archive/v1.5.1.tar.gz"
        }
      }
    },
    {
      "component": {
        "type": "other",
        "other": {
          "name": "nvidia-docker2",
          "version": "2.6.0",
          "downloadUrl": "https://github.com/NVIDIA/nvidia-docker/archive/v2.6.0.tar.gz"
        }
      }
    },
    {
      "component": {
        "type": "other",
        "other": {
          "name": "nvidia-modprobe",
          "version": "450.57",
          "downloadUrl": "https://github.com/NVIDIA/nvidia-modprobe/archive/450.57.tar.gz"
        }
      }
    },
    {
      "component": {
        "type": "other",
        "other": {
          "name": "nvme-cli",
          "version": "1.8.1",
          "downloadUrl": "https://github.com/linux-nvme/nvme-cli/archive/v1.8.1.tar.gz"
        }
      }
    },
    {
      "component": {
        "type": "other",
        "other": {
          "name": "oath-toolkit",
          "version": "2.6.2",
          "downloadUrl": "https://download.savannah.gnu.org/releases/oath-toolkit/oath-toolkit-2.6.2.tar.gz"
        }
      }
    },
    {
      "component": {
        "type": "other",
        "other": {
          "name": "oniguruma",
          "version": "6.9.5",
          "downloadUrl": "https://github.com/kkos/oniguruma/releases/download/v6.9.5/onig-6.9.5.tar.gz"
        }
      }
    },
    {
      "component": {
        "type": "other",
        "other": {
          "name": "open-vm-tools",
          "version": "11.1.0",
          "downloadUrl": "https://github.com/vmware/open-vm-tools/releases/download/stable-11.1.0/open-vm-tools-11.1.0-16036546.tar.gz"
        }
      }
    },
    {
      "component": {
        "type": "other",
        "other": {
          "name": "OpenIPMI",
          "version": "2.0.25",
          "downloadUrl": "https://sourceforge.net/projects/openipmi/files/latest/download/openipmi-2.0.25.tar.gz"
        }
      }
    },
    {
      "component": {
        "type": "other",
        "other": {
          "name": "openjdk8",
          "version": "1.8.0.212",
          "downloadUrl": "http://hg.openjdk.java.net/jdk8u/jdk8u/archive/jdk8u212-b04.tar.bz2"
        }
      }
    },
    {
      "component": {
        "type": "other",
        "other": {
          "name": "openjdk8",
          "version": "1.8.0.212",
          "downloadUrl": "http://hg.openjdk.java.net/jdk8u/jdk8u/corba/archive/jdk8u212-b04.tar.bz2"
        }
      }
    },
    {
      "component": {
        "type": "other",
        "other": {
          "name": "openjdk8",
          "version": "1.8.0.212",
          "downloadUrl": "http://hg.openjdk.java.net/jdk8u/jdk8u/hotspot/archive/jdk8u212-b04.tar.bz2"
        }
      }
    },
    {
      "component": {
        "type": "other",
        "other": {
          "name": "openjdk8",
          "version": "1.8.0.212",
          "downloadUrl": "http://hg.openjdk.java.net/jdk8u/jdk8u/jaxp/archive/jdk8u212-b04.tar.bz2"
        }
      }
    },
    {
      "component": {
        "type": "other",
        "other": {
          "name": "openjdk8",
          "version": "1.8.0.212",
          "downloadUrl": "http://hg.openjdk.java.net/jdk8u/jdk8u/jaxws/archive/jdk8u212-b04.tar.bz2"
        }
      }
    },
    {
      "component": {
        "type": "other",
        "other": {
          "name": "openjdk8",
          "version": "1.8.0.212",
          "downloadUrl": "http://hg.openjdk.java.net/jdk8u/jdk8u/langtools/archive/jdk8u212-b04.tar.bz2"
        }
      }
    },
    {
      "component": {
        "type": "other",
        "other": {
          "name": "openjdk8",
          "version": "1.8.0.212",
          "downloadUrl": "http://hg.openjdk.java.net/jdk8u/jdk8u/jdk/archive/jdk8u212-b04.tar.bz2"
        }
      }
    },
    {
      "component": {
        "type": "other",
        "other": {
          "name": "openjdk8",
          "version": "1.8.0.212",
          "downloadUrl": "http://hg.openjdk.java.net/jdk8u/jdk8u/nashorn/archive/jdk8u212-b04.tar.bz2"
        }
      }
    },
    {
      "component": {
        "type": "other",
        "other": {
          "name": "openjdk8",
          "version": "1.8.0.292",
          "downloadUrl": "https://github.com/AdoptOpenJDK/openjdk-jdk8u/archive/jdk8u292-b10.tar.gz"
        }
      }
    },
    {
      "component": {
        "type": "other",
        "other": {
          "name": "openjdk8_aarch64",
          "version": "1.8.0.181",
          "downloadUrl": "http://hg.openjdk.java.net/aarch64-port/jdk8u/archive/aarch64-jdk8u181-b13.tar.bz2"
        }
      }
    },
    {
      "component": {
        "type": "other",
        "other": {
          "name": "openjdk8_aarch64",
          "version": "1.8.0.181",
          "downloadUrl": "http://hg.openjdk.java.net/aarch64-port/jdk8u/corba/archive/aarch64-jdk8u181-b13.tar.bz2"
        }
      }
    },
    {
      "component": {
        "type": "other",
        "other": {
          "name": "openjdk8_aarch64",
          "version": "1.8.0.181",
          "downloadUrl": "http://hg.openjdk.java.net/aarch64-port/jdk8u/hotspot/archive/aarch64-jdk8u181-b13.tar.bz2"
        }
      }
    },
    {
      "component": {
        "type": "other",
        "other": {
          "name": "openjdk8_aarch64",
          "version": "1.8.0.181",
          "downloadUrl": "http://hg.openjdk.java.net/aarch64-port/jdk8u/jaxp/archive/aarch64-jdk8u181-b13.tar.bz2"
        }
      }
    },
    {
      "component": {
        "type": "other",
        "other": {
          "name": "openjdk8_aarch64",
          "version": "1.8.0.181",
          "downloadUrl": "http://hg.openjdk.java.net/aarch64-port/jdk8u/jaxws/archive/aarch64-jdk8u181-b13.tar.bz2"
        }
      }
    },
    {
      "component": {
        "type": "other",
        "other": {
          "name": "openjdk8_aarch64",
          "version": "1.8.0.181",
          "downloadUrl": "http://hg.openjdk.java.net/aarch64-port/jdk8u/langtools/archive/aarch64-jdk8u181-b13.tar.bz2"
        }
      }
    },
    {
      "component": {
        "type": "other",
        "other": {
          "name": "openjdk8_aarch64",
          "version": "1.8.0.181",
          "downloadUrl": "http://hg.openjdk.java.net/aarch64-port/jdk8u/jdk/archive/aarch64-jdk8u181-b13.tar.bz2"
        }
      }
    },
    {
      "component": {
        "type": "other",
        "other": {
          "name": "openjdk8_aarch64",
          "version": "1.8.0.181",
          "downloadUrl": "http://hg.openjdk.java.net/aarch64-port/jdk8u/nashorn/archive/aarch64-jdk8u181-b13.tar.bz2"
        }
      }
    },
    {
      "component": {
        "type": "other",
        "other": {
          "name": "openjdk8_aarch64",
          "version": "1.8.0.292",
          "downloadUrl": "https://github.com/AdoptOpenJDK/openjdk-aarch64-jdk8u/archive/aarch64-shenandoah-jdk8u292-b10.tar.gz"
        }
      }
    },
    {
      "component": {
        "type": "other",
        "other": {
          "name": "openldap",
          "version": "2.4.57",
          "downloadUrl": "https://gpl.savoirfairelinux.net/pub/mirrors/openldap/openldap-release/openldap-2.4.57.tgz"
        }
      }
    },
    {
      "component": {
        "type": "other",
        "other": {
          "name": "opensc",
          "version": "0.22.0",
          "downloadUrl": "https://github.com/OpenSC/OpenSC/releases/download/0.22.0/opensc-0.22.0.tar.gz"
        }
      }
    },
    {
      "component": {
        "type": "other",
        "other": {
          "name": "openscap",
          "version": "1.3.2",
          "downloadUrl": "https://github.com/OpenSCAP/openscap/releases/download/1.3.2/openscap-1.3.2.tar.gz"
        }
      }
    },
    {
      "component": {
        "type": "other",
        "other": {
          "name": "openssh",
          "version": "8.8p1",
          "downloadUrl": "https://ftp.usa.openbsd.org/pub/OpenBSD/OpenSSH/portable/openssh-8.8p1.tar.gz"
        }
      }
    },
    {
      "component": {
        "type": "other",
        "other": {
          "name": "openssl",
          "version": "1.1.1k",
          "downloadUrl": "https://www.openssl.org/source/openssl-1.1.1k.tar.gz"
        }
      }
    },
    {
      "component": {
        "type": "other",
        "other": {
          "name": "openvswitch",
          "version": "2.15.1",
          "downloadUrl": "http://openvswitch.org/releases/openvswitch-2.15.1.tar.gz"
        }
      }
    },
    {
      "component": {
        "type": "other",
        "other": {
          "name": "ostree",
          "version": "2019.2",
          "downloadUrl": "https://github.com/ostreedev/ostree/releases/download/v2019.2/libostree-2019.2.tar.xz"
        }
      }
    },
    {
      "component": {
        "type": "other",
        "other": {
          "name": "p11-kit",
          "version": "0.23.22",
          "downloadUrl": "https://github.com/p11-glue/p11-kit/releases/download/0.23.22/p11-kit-0.23.22.tar.xz"
        }
      }
    },
    {
      "component": {
        "type": "other",
        "other": {
          "name": "p7zip",
          "version": "16.02",
          "downloadUrl": "https://src.fedoraproject.org/repo/pkgs/p7zip/p7zip_16.02_src_all-norar.tar.bz2/7202a0bd2aa2935576c13314783d5e1d/p7zip_16.02_src_all-norar.tar.bz2"
        }
      }
    },
    {
      "component": {
        "type": "other",
        "other": {
          "name": "pal",
          "version": "1.6.6",
          "downloadUrl": "https://github.com/microsoft/pal/archive/v1.6.6-0.tar.gz"
        }
      }
    },
    {
      "component": {
        "type": "other",
        "other": {
          "name": "pam",
          "version": "1.3.1",
          "downloadUrl": "https://github.com/linux-pam/linux-pam/releases/download/v1.3.1/Linux-PAM-1.3.1.tar.xz"
        }
      }
    },
    {
      "component": {
        "type": "other",
        "other": {
          "name": "pam_wrapper",
          "version": "1.1.3",
          "downloadUrl": "https://ftp.samba.org/pub/cwrap/pam_wrapper-1.1.3.tar.gz"
        }
      }
    },
    {
      "component": {
        "type": "other",
        "other": {
          "name": "pango",
          "version": "1.40.4",
          "downloadUrl": "https://download.gnome.org/sources/pango/1.40/pango-1.40.4.tar.xz"
        }
      }
    },
    {
      "component": {
        "type": "other",
        "other": {
          "name": "parted",
          "version": "3.2",
          "downloadUrl": "http://ftp.gnu.org/gnu/parted/parted-3.2.tar.xz"
        }
      }
    },
    {
      "component": {
        "type": "other",
        "other": {
          "name": "patch",
          "version": "2.7.6",
          "downloadUrl": "https://ftp.gnu.org/gnu/patch/patch-2.7.6.tar.gz"
        }
      }
    },
    {
      "component": {
        "type": "other",
        "other": {
          "name": "pcaudiolib",
          "version": "1.1",
          "downloadUrl": "https://github.com/espeak-ng/pcaudiolib/archive/1.1.tar.gz"
        }
      }
    },
    {
      "component": {
        "type": "other",
        "other": {
          "name": "pciutils",
          "version": "3.6.2",
          "downloadUrl": "https://www.kernel.org/pub/software/utils/pciutils/pciutils-3.6.2.tar.gz"
        }
      }
    },
    {
      "component": {
        "type": "other",
        "other": {
          "name": "pcre",
          "version": "8.44",
          "downloadUrl": "https://ftp.pcre.org/pub/pcre/pcre-8.44.tar.bz2"
        }
      }
    },
    {
      "component": {
        "type": "other",
        "other": {
          "name": "pcre2",
          "version": "10.34",
          "downloadUrl": "https://ftp.pcre.org/pub/pcre/pcre2-10.34.tar.bz2"
        }
      }
    },
    {
      "component": {
        "type": "other",
        "other": {
          "name": "pcsc-lite",
          "version": "1.9.0",
          "downloadUrl": "https://pcsclite.apdu.fr/files/pcsc-lite-1.9.0.tar.bz2"
        }
      }
    },
    {
      "component": {
        "type": "other",
        "other": {
          "name": "pcsc-lite-ccid",
          "version": "1.4.33",
          "downloadUrl": "https://ccid.apdu.fr/files/ccid-1.4.33.tar.bz2"
        }
      }
    },
    {
      "component": {
        "type": "other",
        "other": {
          "name": "perl",
          "version": "5.30.3",
          "downloadUrl": "https://www.cpan.org/src/5.0/perl-5.30.3.tar.gz"
        }
      }
    },
    {
      "component": {
        "type": "other",
        "other": {
          "name": "perl-App-cpanminus",
          "version": "1.7044",
          "downloadUrl": "https://cpan.metacpan.org/authors/id/M/MI/MIYAGAWA/App-cpanminus-1.7044.tar.gz"
        }
      }
    },
    {
      "component": {
        "type": "other",
        "other": {
          "name": "perl-Canary-Stability",
          "version": "2012",
          "downloadUrl": "http://search.cpan.org/CPAN/authors/id/M/ML/MLEHMANN/Canary-Stability-2012.tar.gz"
        }
      }
    },
    {
      "component": {
        "type": "other",
        "other": {
          "name": "perl-CGI",
          "version": "4.40",
          "downloadUrl": "https://cpan.metacpan.org/authors/id/L/LE/LEEJO/CGI-4.40.tar.gz"
        }
      }
    },
    {
      "component": {
        "type": "other",
        "other": {
          "name": "perl-common-sense",
          "version": "3.74",
          "downloadUrl": "http://search.cpan.org/CPAN/authors/id/M/ML/MLEHMANN/common-sense-3.74.tar.gz"
        }
      }
    },
    {
      "component": {
        "type": "other",
        "other": {
          "name": "perl-CPAN-DistnameInfo",
          "version": "0.12",
          "downloadUrl": "https://cpan.metacpan.org/authors/id/G/GB/GBARR/CPAN-DistnameInfo-0.12.tar.gz"
        }
      }
    },
    {
      "component": {
        "type": "other",
        "other": {
          "name": "perl-CPAN-Meta-Check",
          "version": "0.014",
          "downloadUrl": "http://cpan.metacpan.org/authors/id/L/LE/LEONT/CPAN-Meta-Check-0.014.tar.gz"
        }
      }
    },
    {
      "component": {
        "type": "other",
        "other": {
          "name": "perl-Crypt-SSLeay",
          "version": "0.72",
          "downloadUrl": "https://cpan.metacpan.org/authors/id/N/NA/NANIS/Crypt-SSLeay-0.72.tar.gz"
        }
      }
    },
    {
      "component": {
        "type": "other",
        "other": {
          "name": "perl-DBD-SQLite",
          "version": "1.62",
          "downloadUrl": "https://cpan.metacpan.org/authors/id/I/IS/ISHIGAKI/DBD-SQLite-1.62.tar.gz"
        }
      }
    },
    {
      "component": {
        "type": "other",
        "other": {
          "name": "perl-DBI",
          "version": "1.641",
          "downloadUrl": "https://cpan.metacpan.org/authors/id/T/TI/TIMB/DBI-1.641.tar.gz"
        }
      }
    },
    {
      "component": {
        "type": "other",
        "other": {
          "name": "perl-DBIx-Simple",
          "version": "1.37",
          "downloadUrl": "https://cpan.metacpan.org/authors/id/J/JU/JUERD/DBIx-Simple-1.37.tar.gz"
        }
      }
    },
    {
      "component": {
        "type": "other",
        "other": {
          "name": "perl-Exporter-Tiny",
          "version": "1.002001",
          "downloadUrl": "https://cpan.metacpan.org/authors/id/T/TO/TOBYINK/Exporter-Tiny-1.002001.tar.gz"
        }
      }
    },
    {
      "component": {
        "type": "other",
        "other": {
          "name": "perl-Fedora-VSP",
          "version": "0.001",
          "downloadUrl": "https://ppisar.fedorapeople.org/Fedora-VSP/Fedora-VSP-0.001.tar.gz"
        }
      }
    },
    {
      "component": {
        "type": "other",
        "other": {
          "name": "perl-File-HomeDir",
          "version": "1.004",
          "downloadUrl": "https://cpan.metacpan.org/authors/id/R/RE/REHSACK/File-HomeDir-1.004.tar.gz"
        }
      }
    },
    {
      "component": {
        "type": "other",
        "other": {
          "name": "perl-File-pushd",
          "version": "1.016",
          "downloadUrl": "http://cpan.metacpan.org/authors/id/D/DA/DAGOLDEN/File-pushd-1.016.tar.gz"
        }
      }
    },
    {
      "component": {
        "type": "other",
        "other": {
          "name": "perl-File-Which",
          "version": "1.22",
          "downloadUrl": "https://cpan.metacpan.org/authors/id/P/PL/PLICEASE/File-Which-1.22.tar.gz"
        }
      }
    },
    {
      "component": {
        "type": "other",
        "other": {
          "name": "perl-generators",
          "version": "1.11",
          "downloadUrl": "http://jplesnik.fedorapeople.org/generators/generators-1.11.tar.gz"
        }
      }
    },
    {
      "component": {
        "type": "other",
        "other": {
          "name": "perl-IO-Socket-SSL",
          "version": "2.066",
          "downloadUrl": "https://cpan.metacpan.org/modules/by-module/IO/IO-Socket-SSL-2.066.tar.gz"
        }
      }
    },
    {
      "component": {
        "type": "other",
        "other": {
          "name": "perl-JSON",
          "version": "4.02",
          "downloadUrl": "https://cpan.metacpan.org/modules/by-module/JSON/JSON-4.02.tar.gz"
        }
      }
    },
    {
      "component": {
        "type": "other",
        "other": {
          "name": "perl-JSON-Any",
          "version": "1.39",
          "downloadUrl": "http://search.cpan.org/CPAN/authors/id/E/ET/ETHER/JSON-Any-1.39.tar.gz"
        }
      }
    },
    {
      "component": {
        "type": "other",
        "other": {
          "name": "perl-JSON-XS",
          "version": "3.04",
          "downloadUrl": "https://cpan.metacpan.org/authors/id/M/ML/MLEHMANN/JSON-XS-3.04.tar.gz"
        }
      }
    },
    {
      "component": {
        "type": "other",
        "other": {
          "name": "perl-libintl-perl",
          "version": "1.29",
          "downloadUrl": "https://cpan.metacpan.org/authors/id/G/GU/GUIDO/libintl-perl-1.29.tar.gz"
        }
      }
    },
    {
      "component": {
        "type": "other",
        "other": {
          "name": "perl-List-MoreUtils",
          "version": "0.428",
          "downloadUrl": "https://cpan.metacpan.org/authors/id/R/RE/REHSACK/List-MoreUtils-0.428.tar.gz"
        }
      }
    },
    {
      "component": {
        "type": "other",
        "other": {
          "name": "perl-local-lib",
          "version": "2.000024",
          "downloadUrl": "https://cpan.metacpan.org/authors/id/H/HA/HAARG/local-lib-2.000024.tar.gz"
        }
      }
    },
    {
      "component": {
        "type": "other",
        "other": {
          "name": "perl-Module-Build",
          "version": "0.4224",
          "downloadUrl": "https://cpan.metacpan.org/authors/id/L/LE/LEONT/Module-Build-0.4224.tar.gz"
        }
      }
    },
    {
      "component": {
        "type": "other",
        "other": {
          "name": "perl-Module-CPANfile",
          "version": "1.1004",
          "downloadUrl": "https://cpan.metacpan.org/authors/id/M/MI/MIYAGAWA/Module-CPANfile-1.1004.tar.gz"
        }
      }
    },
    {
      "component": {
        "type": "other",
        "other": {
          "name": "perl-Module-Install",
          "version": "1.19",
          "downloadUrl": "https://cpan.metacpan.org/authors/id/E/ET/ETHER/Module-Install-1.19.tar.gz"
        }
      }
    },
    {
      "component": {
        "type": "other",
        "other": {
          "name": "perl-Module-ScanDeps",
          "version": "1.25",
          "downloadUrl": "https://cpan.metacpan.org/authors/id/R/RS/RSCHUPP/Module-ScanDeps-1.25.tar.gz"
        }
      }
    },
    {
      "component": {
        "type": "other",
        "other": {
          "name": "perl-Net-SSLeay",
          "version": "1.88",
          "downloadUrl": "https://cpan.metacpan.org/modules/by-module/Net/Net-SSLeay-1.88.tar.gz"
        }
      }
    },
    {
      "component": {
        "type": "other",
        "other": {
          "name": "perl-NetAddr-IP",
          "version": "4.079",
          "downloadUrl": "https://cpan.metacpan.org/authors/id/M/MI/MIKER/NetAddr-IP-4.079.tar.gz"
        }
      }
    },
    {
      "component": {
        "type": "other",
        "other": {
          "name": "perl-Object-Accessor",
          "version": "0.48",
          "downloadUrl": "https://cpan.metacpan.org/authors/id/B/BI/BINGOS/Object-Accessor-0.48.tar.gz"
        }
      }
    },
    {
      "component": {
        "type": "other",
        "other": {
          "name": "perl-Parse-PMFile",
          "version": "0.42",
          "downloadUrl": "https://cpan.metacpan.org/authors/id/I/IS/ISHIGAKI/Parse-PMFile-0.42.tar.gz"
        }
      }
    },
    {
      "component": {
        "type": "other",
        "other": {
          "name": "perl-Path-Class",
          "version": "0.37",
          "downloadUrl": "http://search.cpan.org/CPAN/authors/id/K/KW/KWILLIAMS/Path-Class-0.37.tar.gz"
        }
      }
    },
    {
      "component": {
        "type": "other",
        "other": {
          "name": "perl-String-ShellQuote",
          "version": "1.04",
          "downloadUrl": "https://cpan.metacpan.org/authors/id/R/RO/ROSCH/String-ShellQuote-1.04.tar.gz"
        }
      }
    },
    {
      "component": {
        "type": "other",
        "other": {
          "name": "perl-Test-Warnings",
          "version": "0.028",
          "downloadUrl": "https://cpan.metacpan.org/authors/id/E/ET/ETHER/Test-Warnings-0.028.tar.gz"
        }
      }
    },
    {
      "component": {
        "type": "other",
        "other": {
          "name": "perl-Text-Template",
          "version": "1.51",
          "downloadUrl": "https://cpan.metacpan.org/authors/id/M/MS/MSCHOUT/Text-Template-1.51.tar.gz"
        }
      }
    },
    {
      "component": {
        "type": "other",
        "other": {
          "name": "perl-Try-Tiny",
          "version": "0.30",
          "downloadUrl": "https://cpan.metacpan.org/authors/id/E/ET/ETHER/Try-Tiny-0.30.tar.gz"
        }
      }
    },
    {
      "component": {
        "type": "other",
        "other": {
          "name": "perl-Types-Serialiser",
          "version": "1.0",
          "downloadUrl": "http://search.cpan.org/CPAN/authors/id/M/ML/MLEHMANN/Types-Serialiser-1.0.tar.gz"
        }
      }
    },
    {
      "component": {
        "type": "other",
        "other": {
          "name": "perl-WWW-Curl",
          "version": "4.17",
          "downloadUrl": "https://search.cpan.org/CPAN/authors/id/S/SZ/SZBALINT/WWW-Curl-4.17.tar.gz"
        }
      }
    },
    {
      "component": {
        "type": "other",
        "other": {
          "name": "perl-XML-Parser",
          "version": "2.44",
          "downloadUrl": "https://cpan.metacpan.org/authors/id/T/TO/TODDR/XML-Parser-2.44.tar.gz"
        }
      }
    },
    {
      "component": {
        "type": "other",
        "other": {
          "name": "perl-YAML",
          "version": "1.26",
          "downloadUrl": "https://cpan.metacpan.org/authors/id/T/TI/TINITA/YAML-1.26.tar.gz"
        }
      }
    },
    {
      "component": {
        "type": "other",
        "other": {
          "name": "perl-YAML-Tiny",
          "version": "1.73",
          "downloadUrl": "https://cpan.metacpan.org/authors/id/E/ET/ETHER/YAML-Tiny-1.73.tar.gz"
        }
      }
    },
    {
      "component": {
        "type": "other",
        "other": {
          "name": "pgbouncer",
          "version": "1.11.0",
          "downloadUrl": "https://pgbouncer.github.io/downloads/files/1.11.0/pgbouncer-1.11.0.tar.gz"
        }
      }
    },
    {
      "component": {
        "type": "other",
        "other": {
          "name": "pigz",
          "version": "2.6",
          "downloadUrl": "https://github.com/madler/pigz/archive/v2.6.tar.gz"
        }
      }
    },
    {
      "component": {
        "type": "other",
        "other": {
          "name": "pinentry",
          "version": "1.1.0",
          "downloadUrl": "https://gnupg.org/ftp/gcrypt/pinentry/pinentry-1.1.0.tar.bz2"
        }
      }
    },
    {
      "component": {
        "type": "other",
        "other": {
          "name": "pixman",
          "version": "0.36.0",
          "downloadUrl": "https://xorg.freedesktop.org/archive/individual/lib/pixman-0.36.0.tar.bz2"
        }
      }
    },
    {
      "component": {
        "type": "other",
        "other": {
          "name": "pkg-config",
          "version": "0.29.2",
          "downloadUrl": "http://pkgconfig.freedesktop.org/releases/pkg-config-0.29.2.tar.gz"
        }
      }
    },
    {
      "component": {
        "type": "other",
        "other": {
          "name": "policycoreutils",
          "version": "2.9",
          "downloadUrl": "https://github.com/SELinuxProject/selinux/releases/download/20190315/policycoreutils-2.9.tar.gz"
        }
      }
    },
    {
      "component": {
        "type": "other",
        "other": {
          "name": "polkit",
          "version": "0.116",
          "downloadUrl": "https://www.freedesktop.org/software/polkit/releases/polkit-0.116.tar.gz"
        }
      }
    },
    {
      "component": {
        "type": "other",
        "other": {
          "name": "popt",
          "version": "1.16",
          "downloadUrl": "ftp://anduin.linuxfromscratch.org/BLFS/svn/p/popt-1.16.tar.gz"
        }
      }
    },
    {
      "component": {
        "type": "other",
        "other": {
          "name": "postgresql",
          "version": "12.7",
          "downloadUrl": "https://ftp.postgresql.org/pub/source/v12.7/postgresql-12.7.tar.bz2"
        }
      }
    },
    {
      "component": {
        "type": "other",
        "other": {
          "name": "powershell",
          "version": "7.0.2",
          "downloadUrl": "https://github.com/PowerShell/PowerShell/releases/download/v7.0.2/powershell-7.0.2-linux-x64.tar.gz"
        }
      }
    },
    {
      "component": {
        "type": "other",
        "other": {
          "name": "presentproto",
          "version": "1.1",
          "downloadUrl": "https://www.x.org/pub/individual/proto/presentproto-1.1.tar.bz2"
        }
      }
    },
    {
      "component": {
        "type": "other",
        "other": {
          "name": "procps-ng",
          "version": "3.3.15",
          "downloadUrl": "http://sourceforge.net/projects/procps-ng/files/Production/procps-ng-3.3.15.tar.xz"
        }
      }
    },
    {
      "component": {
        "type": "other",
        "other": {
          "name": "protobuf",
          "version": "3.14.0",
          "downloadUrl": "https://github.com/protocolbuffers/protobuf/archive/v3.14.0/protobuf-3.14.0-all.tar.gz"
        }
      }
    },
    {
      "component": {
        "type": "other",
        "other": {
          "name": "protobuf-c",
          "version": "1.3.2",
          "downloadUrl": "https://github.com/protobuf-c/protobuf-c/releases/download/v1.3.2/protobuf-c-1.3.2.tar.gz"
        }
      }
    },
    {
      "component": {
        "type": "other",
        "other": {
          "name": "psmisc",
          "version": "23.2",
          "downloadUrl": "http://prdownloads.sourceforge.net/psmisc/psmisc-23.2.tar.xz"
        }
      }
    },
    {
      "component": {
        "type": "other",
        "other": {
          "name": "pth",
          "version": "2.0.7",
          "downloadUrl": "https://ftp.gnu.org/gnu/pth/pth-2.0.7.tar.gz"
        }
      }
    },
    {
      "component": {
        "type": "other",
        "other": {
          "name": "pugixml",
          "version": "1.10",
          "downloadUrl": "https://github.com/zeux/pugixml/archive/v1.10.tar.gz"
        }
      }
    },
    {
      "component": {
        "type": "other",
        "other": {
          "name": "pwgen",
          "version": "2.08",
          "downloadUrl": "http://download.sf.net/pwgen/pwgen-2.08.tar.gz"
        }
      }
    },
    {
      "component": {
        "type": "other",
        "other": {
          "name": "pyasn1-modules",
          "version": "0.2.2",
          "downloadUrl": "https://files.pythonhosted.org/packages/37/33/74ebdc52be534e683dc91faf263931bc00ae05c6073909fde53999088541/pyasn1-modules-0.2.2.tar.gz"
        }
      }
    },
    {
      "component": {
        "type": "other",
        "other": {
          "name": "pyelftools",
          "version": "0.27",
          "downloadUrl": "https://github.com/eliben/pyelftools/archive/v0.27/pyelftools-0.27.tar.gz"
        }
      }
    },
    {
      "component": {
        "type": "other",
        "other": {
          "name": "pygobject3",
          "version": "3.30.1",
          "downloadUrl": "https://files.pythonhosted.org/packages/00/17/198a9d0eb0e89b5c7d2a9b4437eb40d62702ab771030cd79fc7141cb0d30/PyGObject-3.30.1.tar.gz"
        }
      }
    },
    {
      "component": {
        "type": "other",
        "other": {
          "name": "pyOpenSSL",
          "version": "18.0.0",
          "downloadUrl": "https://files.pythonhosted.org/packages/source/p/pyOpenSSL/pyOpenSSL-18.0.0.tar.gz"
        }
      }
    },
    {
      "component": {
        "type": "other",
        "other": {
          "name": "PyPAM",
          "version": "0.5.0",
          "downloadUrl": "https://src.fedoraproject.org/repo/pkgs/PyPAM/PyPAM-0.5.0.tar.gz/f1e7c2c56421dda28a75ace59a3c8871/PyPAM-0.5.0.tar.gz"
        }
      }
    },
    {
      "component": {
        "type": "other",
        "other": {
          "name": "pyparsing",
          "version": "2.2.0",
          "downloadUrl": "https://github.com/pyparsing/pyparsing/archive/pyparsing_2.2.0.tar.gz"
        }
      }
    },
    {
      "component": {
        "type": "other",
        "other": {
          "name": "pytest",
          "version": "3.8.2",
          "downloadUrl": "https://github.com/pytest-dev/pytest/archive/3.8.2.tar.gz"
        }
      }
    },
    {
      "component": {
        "type": "other",
        "other": {
          "name": "python-appdirs",
          "version": "1.4.3",
          "downloadUrl": "https://pypi.python.org/packages/48/69/d87c60746b393309ca30761f8e2b49473d43450b150cb08f3c6df5c11be5/appdirs-1.4.3.tar.gz"
        }
      }
    },
    {
      "component": {
        "type": "other",
        "other": {
          "name": "python-asn1crypto",
          "version": "0.24.0",
          "downloadUrl": "https://files.pythonhosted.org/packages/fc/f1/8db7daa71f414ddabfa056c4ef792e1461ff655c2ae2928a2b675bfed6b4/asn1crypto-0.24.0.tar.gz"
        }
      }
    },
    {
      "component": {
        "type": "other",
        "other": {
          "name": "python-atomicwrites",
          "version": "1.2.1",
          "downloadUrl": "https://github.com/untitaker/python-atomicwrites/archive/1.2.1.tar.gz"
        }
      }
    },
    {
      "component": {
        "type": "other",
        "other": {
          "name": "python-attrs",
          "version": "18.2.0",
          "downloadUrl": "https://files.pythonhosted.org/packages/0f/9e/26b1d194aab960063b266170e53c39f73ea0d0d3f5ce23313e0ec8ee9bdf/attrs-18.2.0.tar.gz"
        }
      }
    },
    {
      "component": {
        "type": "other",
        "other": {
          "name": "python-backports-ssl_match_hostname",
          "version": "3.5.0.1",
          "downloadUrl": "https://pypi.python.org/packages/76/21/2dc61178a2038a5cb35d14b61467c6ac632791ed05131dda72c20e7b9e23/backports.ssl_match_hostname-3.5.0.1.tar.gz"
        }
      }
    },
    {
      "component": {
        "type": "other",
        "other": {
          "name": "python-bcrypt",
          "version": "3.1.6",
          "downloadUrl": "https://files.pythonhosted.org/packages/ce/3a/3d540b9f5ee8d92ce757eebacf167b9deedb8e30aedec69a2a072b2399bb/bcrypt-3.1.6.tar.gz"
        }
      }
    },
    {
      "component": {
        "type": "other",
        "other": {
          "name": "python-boto3",
          "version": "1.10.21",
          "downloadUrl": "https://github.com/boto/boto3/archive/1.10.21.tar.gz"
        }
      }
    },
    {
      "component": {
        "type": "other",
        "other": {
          "name": "python-botocore",
          "version": "1.13.21",
          "downloadUrl": "https://github.com/boto/botocore/archive/1.13.21.tar.gz"
        }
      }
    },
    {
      "component": {
        "type": "other",
        "other": {
          "name": "python-cachetools",
          "version": "4.1.1",
          "downloadUrl": "https://pypi.python.org/packages/source/c/cachetools/cachetools-4.1.1.tar.gz"
        }
      }
    },
    {
      "component": {
        "type": "other",
        "other": {
          "name": "python-certifi",
          "version": "2018.10.15",
          "downloadUrl": "https://github.com/certifi/python-certifi/archive/2018.10.15.tar.gz"
        }
      }
    },
    {
      "component": {
        "type": "other",
        "other": {
          "name": "python-cffi",
          "version": "1.14.5",
          "downloadUrl": "https://pypi.python.org/packages/source/c/cffi/cffi-1.14.5.tar.gz"
        }
      }
    },
    {
      "component": {
        "type": "other",
        "other": {
          "name": "python-chardet",
          "version": "3.0.4",
          "downloadUrl": "https://github.com/chardet/chardet/archive/3.0.4.tar.gz"
        }
      }
    },
    {
      "component": {
        "type": "other",
        "other": {
          "name": "python-cherrypy",
          "version": "18.6.0",
          "downloadUrl": "https://pypi.io/packages/source/C/CherryPy/CherryPy-18.6.0.tar.gz"
        }
      }
    },
    {
      "component": {
        "type": "other",
        "other": {
          "name": "python-configobj",
          "version": "5.0.6",
          "downloadUrl": "https://files.pythonhosted.org/packages/64/61/079eb60459c44929e684fa7d9e2fdca403f67d64dd9dbac27296be2e0fab/configobj-5.0.6.tar.gz"
        }
      }
    },
    {
      "component": {
        "type": "other",
        "other": {
          "name": "python-constantly",
          "version": "15.1.0",
          "downloadUrl": "https://files.pythonhosted.org/packages/95/f1/207a0a478c4bb34b1b49d5915e2db574cadc415c9ac3a7ef17e29b2e8951/constantly-15.1.0.tar.gz"
        }
      }
    },
    {
      "component": {
        "type": "other",
        "other": {
          "name": "python-coverage",
          "version": "4.5.1",
          "downloadUrl": "https://files.pythonhosted.org/packages/source/c/coverage/coverage-4.5.1.tar.gz"
        }
      }
    },
    {
      "component": {
        "type": "other",
        "other": {
          "name": "python-cryptography",
          "version": "3.3.2",
          "downloadUrl": "https://pypi.io/packages/source/c/cryptography/cryptography-3.3.2.tar.gz"
        }
      }
    },
    {
      "component": {
        "type": "other",
        "other": {
          "name": "python-daemon",
          "version": "2.2.0",
          "downloadUrl": "https://files.pythonhosted.org/packages/source/p/python-daemon/python-daemon-2.2.0.tar.gz"
        }
      }
    },
    {
      "component": {
        "type": "other",
        "other": {
          "name": "python-dateutil",
          "version": "2.7.3",
          "downloadUrl": "https://files.pythonhosted.org/packages/a0/b0/a4e3241d2dee665fea11baec21389aec6886655cd4db7647ddf96c3fad15/python-dateutil-2.7.3.tar.gz"
        }
      }
    },
    {
      "component": {
        "type": "other",
        "other": {
          "name": "python-defusedxml",
          "version": "0.6.0",
          "downloadUrl": "https://files.pythonhosted.org/packages/a4/5f/f8aa58ca0cf01cbcee728abc9d88bfeb74e95e6cb4334cfd5bed5673ea77/defusedxml-0.6.0.tar.gz"
        }
      }
    },
    {
      "component": {
        "type": "other",
        "other": {
          "name": "python-distro",
          "version": "1.6.0",
          "downloadUrl": "https://github.com/nir0s/distro/archive/v1.6.0.tar.gz"
        }
      }
    },
    {
      "component": {
        "type": "other",
        "other": {
          "name": "python-docopt",
          "version": "0.6.2",
          "downloadUrl": "https://files.pythonhosted.org/packages/source/d/docopt/docopt-0.6.2.tar.gz"
        }
      }
    },
    {
      "component": {
        "type": "other",
        "other": {
          "name": "python-docutils",
          "version": "0.14",
          "downloadUrl": "https://files.pythonhosted.org/packages/source/d/docutils/docutils-0.14.tar.gz"
        }
      }
    },
    {
      "component": {
        "type": "other",
        "other": {
          "name": "python-ecdsa",
          "version": "0.13.3",
          "downloadUrl": "https://pypi.python.org/packages/source/e/ecdsa/ecdsa-0.13.3.tar.gz"
        }
      }
    },
    {
      "component": {
        "type": "other",
        "other": {
          "name": "python-enum34",
          "version": "1.1.6",
          "downloadUrl": "https://pypi.python.org/packages/bf/3e/31d502c25302814a7c2f1d3959d2a3b3f78e509002ba91aea64993936876/enum34-1.1.6.tar.gz"
        }
      }
    },
    {
      "component": {
        "type": "other",
        "other": {
          "name": "python-execnet",
          "version": "1.7.1",
          "downloadUrl": "https://pypi.io/packages/source/e/execnet/execnet-1.7.1.tar.gz"
        }
      }
    },
    {
      "component": {
        "type": "other",
        "other": {
          "name": "python-futures",
          "version": "3.2.0",
          "downloadUrl": "https://files.pythonhosted.org/packages/1f/9e/7b2ff7e965fc654592269f2906ade1c7d705f1bf25b7d469fa153f7d19eb/futures-3.2.0.tar.gz"
        }
      }
    },
    {
      "component": {
        "type": "other",
        "other": {
          "name": "python-gevent",
          "version": "1.3.6",
          "downloadUrl": "https://github.com/gevent/gevent/archive/1.3.6.tar.gz"
        }
      }
    },
    {
      "component": {
        "type": "other",
        "other": {
          "name": "python-google-auth",
          "version": "1.20.1",
          "downloadUrl": "https://pypi.python.org/packages/source/g/google-auth/google-auth-1.20.1.tar.gz"
        }
      }
    },
    {
      "component": {
        "type": "other",
        "other": {
          "name": "python-greenlet",
          "version": "0.4.15",
          "downloadUrl": "https://files.pythonhosted.org/packages/f8/e8/b30ae23b45f69aa3f024b46064c0ac8e5fcb4f22ace0dca8d6f9c8bbe5e7/greenlet-0.4.15.tar.gz"
        }
      }
    },
    {
      "component": {
        "type": "other",
        "other": {
          "name": "python-hyperlink",
          "version": "19.0.0",
          "downloadUrl": "https://github.com/python-hyper/hyperlink/archive/v19.0.0.tar.gz"
        }
      }
    },
    {
      "component": {
        "type": "other",
        "other": {
          "name": "python-hypothesis",
          "version": "3.71.0",
          "downloadUrl": "https://files.pythonhosted.org/packages/65/57/c4e2cc37a7b9de3d57a1cd6c200f931807cfdd9f7e05ef4c67fb9c507d65/hypothesis-3.71.0.tar.gz"
        }
      }
    },
    {
      "component": {
        "type": "other",
        "other": {
          "name": "python-idna",
          "version": "2.7",
          "downloadUrl": "https://github.com/kjd/idna/archive/v2.7.tar.gz"
        }
      }
    },
    {
      "component": {
        "type": "other",
        "other": {
          "name": "python-imagesize",
          "version": "1.1.0",
          "downloadUrl": "https://github.com/shibukawa/imagesize_py/archive/1.1.0.tar.gz"
        }
      }
    },
    {
      "component": {
        "type": "other",
        "other": {
          "name": "python-incremental",
          "version": "17.5.0",
          "downloadUrl": "https://files.pythonhosted.org/packages/source/i/incremental/incremental-17.5.0.tar.gz"
        }
      }
    },
    {
      "component": {
        "type": "other",
        "other": {
          "name": "python-iniparse",
          "version": "0.4",
          "downloadUrl": "https://files.pythonhosted.org/packages/0f/d1/3090ef9be165da5ddb1b0cf2b332d3282588bdd2dd0967e94b547f10055f/iniparse-0.4.tar.gz"
        }
      }
    },
    {
      "component": {
        "type": "other",
        "other": {
          "name": "python-ipaddr",
          "version": "2.2.0",
          "downloadUrl": "https://pypi.python.org/packages/source/i/ipaddr/ipaddr-2.2.0.tar.gz"
        }
      }
    },
    {
      "component": {
        "type": "other",
        "other": {
          "name": "python-ipaddress",
          "version": "1.0.22",
          "downloadUrl": "https://files.pythonhosted.org/packages/source/i/ipaddress/ipaddress-1.0.22.tar.gz"
        }
      }
    },
    {
      "component": {
        "type": "other",
        "other": {
          "name": "python-jinja2",
          "version": "2.10.1",
          "downloadUrl": "https://files.pythonhosted.org/packages/93/ea/d884a06f8c7f9b7afbc8138b762e80479fb17aedbbe2b06515a12de9378d/Jinja2-2.10.1.tar.gz"
        }
      }
    },
    {
      "component": {
        "type": "other",
        "other": {
          "name": "python-jmespath",
          "version": "0.9.3",
          "downloadUrl": "https://pypi.python.org/packages/e5/21/795b7549397735e911b032f255cff5fb0de58f96da794274660bca4f58ef/jmespath-0.9.3.tar.gz"
        }
      }
    },
    {
      "component": {
        "type": "other",
        "other": {
          "name": "python-jsonpatch",
          "version": "1.23",
          "downloadUrl": "https://github.com/stefankoegl/python-json-patch/archive/v1.23.tar.gz"
        }
      }
    },
    {
      "component": {
        "type": "other",
        "other": {
          "name": "python-jsonpointer",
          "version": "2.0",
          "downloadUrl": "https://pypi.python.org/packages/source/j/jsonpointer/jsonpointer-2.0.tar.gz"
        }
      }
    },
    {
      "component": {
        "type": "other",
        "other": {
          "name": "python-jsonschema",
          "version": "2.6.0",
          "downloadUrl": "https://pypi.python.org/packages/source/j/jsonschema/jsonschema-2.6.0.tar.gz"
        }
      }
    },
    {
      "component": {
        "type": "other",
        "other": {
          "name": "python-jwt",
          "version": "1.7.1",
          "downloadUrl": "https://files.pythonhosted.org/packages/2f/38/ff37a24c0243c5f45f5798bd120c0f873eeed073994133c084e1cf13b95c/PyJWT-1.7.1.tar.gz"
        }
      }
    },
    {
      "component": {
        "type": "other",
        "other": {
          "name": "python-kubernetes",
          "version": "11.0.0",
          "downloadUrl": "https://github.com/kubernetes-client/python/archive/v11.0.0.tar.gz"
        }
      }
    },
    {
      "component": {
        "type": "other",
        "other": {
          "name": "python-lockfile",
          "version": "0.12.2",
          "downloadUrl": "https://pypi.python.org/packages/source/l/lockfile/lockfile-0.12.2.tar.gz"
        }
      }
    },
    {
      "component": {
        "type": "other",
        "other": {
          "name": "python-logutils",
          "version": "0.3.5",
          "downloadUrl": "https://pypi.io/packages/source/l/logutils/logutils-0.3.5.tar.gz"
        }
      }
    },
    {
      "component": {
        "type": "other",
        "other": {
          "name": "python-lxml",
          "version": "4.6.3",
          "downloadUrl": "https://files.pythonhosted.org/packages/e5/21/a2e4517e3d216f0051687eea3d3317557bde68736f038a3b105ac3809247/lxml-4.6.3.tar.gz"
        }
      }
    },
    {
      "component": {
        "type": "other",
        "other": {
          "name": "python-m2r",
          "version": "0.2.0",
          "downloadUrl": "https://github.com/miyakogi/m2r/archive/v0.2.0/m2r-0.2.0.tar.gz"
        }
      }
    },
    {
      "component": {
        "type": "other",
        "other": {
          "name": "python-mako",
          "version": "1.0.7",
          "downloadUrl": "https://files.pythonhosted.org/packages/eb/f3/67579bb486517c0d49547f9697e36582cd19dafb5df9e687ed8e22de57fa/Mako-1.0.7.tar.gz"
        }
      }
    },
    {
      "component": {
        "type": "other",
        "other": {
          "name": "python-markupsafe",
          "version": "1.1.1",
          "downloadUrl": "https://pypi.python.org/packages/source/M/MarkupSafe/MarkupSafe-1.1.1.tar.gz"
        }
      }
    },
    {
      "component": {
        "type": "other",
        "other": {
          "name": "python-mistune",
          "version": "0.8.3",
          "downloadUrl": "https://files.pythonhosted.org/packages/source/m/mistune/mistune-0.8.3.tar.gz"
        }
      }
    },
    {
      "component": {
        "type": "other",
        "other": {
          "name": "python-msgpack",
          "version": "0.6.2",
          "downloadUrl": "https://github.com/msgpack/msgpack-python/archive/v0.6.2.tar.gz"
        }
      }
    },
    {
      "component": {
        "type": "other",
        "other": {
          "name": "python-netaddr",
          "version": "0.7.19",
          "downloadUrl": "https://github.com/netaddr/netaddr/archive/netaddr-0.7.19.tar.gz"
        }
      }
    },
    {
      "component": {
        "type": "other",
        "other": {
          "name": "python-netifaces",
          "version": "0.10.9",
          "downloadUrl": "https://pypi.python.org/packages/source/n/netifaces/netifaces-0.10.9.tar.gz"
        }
      }
    },
    {
      "component": {
        "type": "other",
        "other": {
          "name": "python-nocasedict",
          "version": "0.5.0",
          "downloadUrl": "https://github.com/pywbem/nocasedict/archive/0.5.0.tar.gz"
        }
      }
    },
    {
      "component": {
        "type": "other",
        "other": {
          "name": "python-ntplib",
          "version": "0.3.3",
          "downloadUrl": "https://files.pythonhosted.org/packages/29/8b/85a86e01c510665b0790d3a9fd4532ad98aba9e185a676113a0ae3879350/ntplib-0.3.3.tar.gz"
        }
      }
    },
    {
      "component": {
        "type": "other",
        "other": {
          "name": "python-oauthlib",
          "version": "2.1.0",
          "downloadUrl": "https://files.pythonhosted.org/packages/df/5f/3f4aae7b28db87ddef18afed3b71921e531ca288dc604eb981e9ec9f8853/oauthlib-2.1.0.tar.gz"
        }
      }
    },
    {
      "component": {
        "type": "other",
        "other": {
          "name": "python-packaging",
          "version": "17.1",
          "downloadUrl": "https://files.pythonhosted.org/packages/77/32/439f47be99809c12ef2da8b60a2c47987786d2c6c9205549dd6ef95df8bd/packaging-17.1.tar.gz"
        }
      }
    },
    {
      "component": {
        "type": "other",
        "other": {
          "name": "python-pam",
          "version": "1.8.4",
          "downloadUrl": "https://pypi.python.org/packages/source/p/python-pam/python-pam-1.8.4.tar.gz"
        }
      }
    },
    {
      "component": {
        "type": "other",
        "other": {
          "name": "python-pbr",
          "version": "5.1.2",
          "downloadUrl": "https://pypi.io/packages/source/p/pbr/pbr-5.1.2.tar.gz"
        }
      }
    },
    {
      "component": {
        "type": "other",
        "other": {
          "name": "python-pecan",
          "version": "1.4.0",
          "downloadUrl": "https://pypi.io/packages/source/p/pecan/pecan-1.4.0.tar.gz"
        }
      }
    },
    {
      "component": {
        "type": "other",
        "other": {
          "name": "python-pexpect",
          "version": "4.8.0",
          "downloadUrl": "https://github.com/pexpect/pexpect/archive/4.8.0/pexpect-4.8.0.tar.gz"
        }
      }
    },
    {
      "component": {
        "type": "other",
        "other": {
          "name": "python-pip",
          "version": "19.2",
          "downloadUrl": "https://files.pythonhosted.org/packages/41/13/b6e68eae78405af6e4e9a93319ae5bb371057786f1590b157341f7542d7d/pip-19.2.tar.gz"
        }
      }
    },
    {
      "component": {
        "type": "other",
        "other": {
          "name": "python-ply",
          "version": "3.11",
          "downloadUrl": "http://www.dabeaz.com/ply/ply-3.11.tar.gz"
        }
      }
    },
    {
      "component": {
        "type": "other",
        "other": {
          "name": "python-prettytable",
          "version": "0.7.2",
          "downloadUrl": "https://storage.googleapis.com/google-code-archive-downloads/v2/code.google.com/prettytable/prettytable-0.7.2.tar.gz"
        }
      }
    },
    {
      "component": {
        "type": "other",
        "other": {
          "name": "python-psutil",
          "version": "5.6.7",
          "downloadUrl": "https://github.com/giampaolo/psutil/archive/release-5.6.7.tar.gz"
        }
      }
    },
    {
      "component": {
        "type": "other",
        "other": {
          "name": "python-psycopg2",
          "version": "2.7.5",
          "downloadUrl": "https://files.pythonhosted.org/packages/source/p/psycopg2/psycopg2-2.7.5.tar.gz"
        }
      }
    },
    {
      "component": {
        "type": "other",
        "other": {
          "name": "python-ptyprocess",
          "version": "0.7.0",
          "downloadUrl": "https://pypi.io/packages/source/p/ptyprocess/ptyprocess-0.7.0.tar.gz"
        }
      }
    },
    {
      "component": {
        "type": "other",
        "other": {
          "name": "python-py",
          "version": "1.10.0",
          "downloadUrl": "https://files.pythonhosted.org/packages/0d/8c/50e9f3999419bb7d9639c37e83fa9cdcf0f601a9d407162d6c37ad60be71/py-1.10.0.tar.gz"
        }
      }
    },
    {
      "component": {
        "type": "other",
        "other": {
          "name": "python-pyasn1",
          "version": "0.4.4",
          "downloadUrl": "https://files.pythonhosted.org/packages/10/46/059775dc8e50f722d205452bced4b3cc965d27e8c3389156acd3b1123ae3/pyasn1-0.4.4.tar.gz"
        }
      }
    },
    {
      "component": {
        "type": "other",
        "other": {
          "name": "python-pycodestyle",
          "version": "2.5.0",
          "downloadUrl": "https://files.pythonhosted.org/packages/1c/d1/41294da5915f4cae7f4b388cea6c2cd0d6cd53039788635f6875dfe8c72f/pycodestyle-2.5.0.tar.gz"
        }
      }
    },
    {
      "component": {
        "type": "other",
        "other": {
          "name": "python-pycparser",
          "version": "2.18",
          "downloadUrl": "https://pypi.python.org/packages/source/p/pycparser/pycparser-2.18.tar.gz"
        }
      }
    },
    {
      "component": {
        "type": "other",
        "other": {
          "name": "python-pycurl",
          "version": "7.43.0.2",
          "downloadUrl": "https://dl.bintray.com/pycurl/pycurl/pycurl-7.43.0.2.tar.gz"
        }
      }
    },
    {
      "component": {
        "type": "other",
        "other": {
          "name": "python-pygments",
          "version": "2.4.2",
          "downloadUrl": "https://files.pythonhosted.org/packages/source/P/Pygments/Pygments-2.4.2.tar.gz"
        }
      }
    },
    {
      "component": {
        "type": "other",
        "other": {
          "name": "python-pynacl",
          "version": "1.3.0",
          "downloadUrl": "https://files.pythonhosted.org/packages/61/ab/2ac6dea8489fa713e2b4c6c5b549cc962dd4a842b5998d9e80cf8440b7cd/PyNaCl-1.3.0.tar.gz"
        }
      }
    },
    {
      "component": {
        "type": "other",
        "other": {
          "name": "python-pyvmomi",
          "version": "6.7.3",
          "downloadUrl": "https://github.com/vmware/pyvmomi/archive/6.7.3.tar.gz"
        }
      }
    },
    {
      "component": {
        "type": "other",
        "other": {
          "name": "python-pywbem",
          "version": "1.0.1",
          "downloadUrl": "https://github.com/pywbem/pywbem/archive/1.0.1.tar.gz"
        }
      }
    },
    {
      "component": {
        "type": "other",
        "other": {
          "name": "python-remoto",
          "version": "1.2.0",
          "downloadUrl": "https://pypi.io/packages/source/r/remoto/remoto-1.2.0.tar.gz"
        }
      }
    },
    {
      "component": {
        "type": "other",
        "other": {
          "name": "python-repoze-lru",
          "version": "0.7",
          "downloadUrl": "https://pypi.io/packages/source/r/remoto/remoto-0.7.tar.gz"
        }
      }
    },
    {
      "component": {
        "type": "other",
        "other": {
          "name": "python-requests",
          "version": "2.22.0",
          "downloadUrl": "http://github.com/requests/requests/archive/v2.22.0/requests-v2.22.0.tar.gz"
        }
      }
    },
    {
      "component": {
        "type": "other",
        "other": {
          "name": "python-routes",
          "version": "2.4.1",
          "downloadUrl": "https://pypi.io/packages/source/R/Routes/Routes-2.4.1.tar.gz"
        }
      }
    },
    {
      "component": {
        "type": "other",
        "other": {
          "name": "python-rsa",
          "version": "4.7.2",
          "downloadUrl": "https://pypi.python.org/packages/source/r/rsa/rsa-4.7.2.tar.gz"
        }
      }
    },
    {
      "component": {
        "type": "other",
        "other": {
          "name": "python-setuptools",
          "version": "40.2.0",
          "downloadUrl": "https://files.pythonhosted.org/packages/ef/1d/201c13e353956a1c840f5d0fbf0461bd45bbd678ea4843ebf25924e8984c/setuptools-40.2.0.zip"
        }
      }
    },
    {
      "component": {
        "type": "other",
        "other": {
          "name": "python-setuptools_scm",
          "version": "3.1.0",
          "downloadUrl": "https://files.pythonhosted.org/packages/source/s/setuptools_scm/setuptools_scm-3.1.0.tar.gz"
        }
      }
    },
    {
      "component": {
        "type": "other",
        "other": {
          "name": "python-simplejson",
          "version": "3.17.0",
          "downloadUrl": "https://pypi.python.org/packages/source/s/simplejson/simplejson-3.17.0.tar.gz"
        }
      }
    },
    {
      "component": {
        "type": "other",
        "other": {
          "name": "python-six",
          "version": "1.11.0",
          "downloadUrl": "https://pypi.python.org/packages/source/s/six/six-1.11.0.tar.gz"
        }
      }
    },
    {
      "component": {
        "type": "other",
        "other": {
          "name": "python-snowballstemmer",
          "version": "1.2.1",
          "downloadUrl": "https://pypi.python.org/packages/20/6b/d2a7cb176d4d664d94a6debf52cd8dbae1f7203c8e42426daa077051d59c/snowballstemmer-1.2.1.tar.gz"
        }
      }
    },
    {
      "component": {
        "type": "other",
        "other": {
          "name": "python-sphinx",
          "version": "1.7.9",
          "downloadUrl": "https://github.com/sphinx-doc/sphinx/archive/v1.7.9.tar.gz"
        }
      }
    },
    {
      "component": {
        "type": "other",
        "other": {
          "name": "python-sphinx-theme-alabaster",
          "version": "0.7.11",
          "downloadUrl": "https://files.pythonhosted.org/packages/3f/46/9346ea429931d80244ab7f11c4fce83671df0b7ae5a60247a2b588592c46/alabaster-0.7.11.tar.gz"
        }
      }
    },
    {
      "component": {
        "type": "other",
        "other": {
          "name": "python-sphinxcontrib-websupport",
          "version": "1.1.2",
          "downloadUrl": " https://github.com/sphinx-doc/sphinxcontrib-websupport/archive/1.1.2.tar.gz"
        }
      }
    },
    {
      "component": {
        "type": "other",
        "other": {
          "name": "python-sqlalchemy",
          "version": "1.3.2",
          "downloadUrl": "https://files.pythonhosted.org/packages/source/S/SQLAlchemy/SQLAlchemy-1.3.2.tar.gz"
        }
      }
    },
    {
      "component": {
        "type": "other",
        "other": {
          "name": "python-twisted",
          "version": "20.3.0",
          "downloadUrl": "https://pypi.python.org/packages/source/T/Twisted/Twisted-20.3.0.tar.bz2"
        }
      }
    },
    {
      "component": {
        "type": "other",
        "other": {
          "name": "python-typing",
          "version": "3.6.6",
          "downloadUrl": "https://files.pythonhosted.org/packages/bf/9b/2bf84e841575b633d8d91ad923e198a415e3901f228715524689495b4317/typing-3.6.6.tar.gz"
        }
      }
    },
    {
      "component": {
        "type": "other",
        "other": {
          "name": "python-urllib3",
          "version": "1.25.9",
          "downloadUrl": "https://github.com/shazow/urllib3/archive/1.25.9/urllib3-1.25.9.tar.gz"
        }
      }
    },
    {
      "component": {
        "type": "other",
        "other": {
          "name": "python-vcversioner",
          "version": "2.16.0.0",
          "downloadUrl": "https://pypi.python.org/packages/source/v/vcversioner/vcversioner-2.16.0.0.tar.gz"
        }
      }
    },
    {
      "component": {
        "type": "other",
        "other": {
          "name": "python-virtualenv",
          "version": "16.0.0",
          "downloadUrl": "https://files.pythonhosted.org/packages/33/bc/fa0b5347139cd9564f0d44ebd2b147ac97c36b2403943dbee8a25fd74012/virtualenv-16.0.0.tar.gz"
        }
      }
    },
    {
      "component": {
        "type": "other",
        "other": {
          "name": "python-wcwidth",
          "version": "0.1.7",
          "downloadUrl": "https://files.pythonhosted.org/packages/source/w/wcwidth/wcwidth-0.1.7.tar.gz"
        }
      }
    },
    {
      "component": {
        "type": "other",
        "other": {
          "name": "python-webob",
          "version": "1.8.5",
          "downloadUrl": "https://files.pythonhosted.org/packages/9d/1a/0c89c070ee2829c934cb6c7082287c822e28236a4fcf90063e6be7c35532/WebOb-1.8.5.tar.gz"
        }
      }
    },
    {
      "component": {
        "type": "other",
        "other": {
          "name": "python-websocket-client",
          "version": "0.56.0",
          "downloadUrl": "https://files.pythonhosted.org/packages/c5/01/8c9c7de6c46f88e70b5a3276c791a2be82ae83d8e0d0cc030525ee2866fd/websocket_client-0.56.0.tar.gz"
        }
      }
    },
    {
      "component": {
        "type": "other",
        "other": {
          "name": "python-werkzeug",
          "version": "0.14.1",
          "downloadUrl": "https://files.pythonhosted.org/packages/9f/08/a3bb1c045ec602dc680906fc0261c267bed6b3bb4609430aff92c3888ec8/Werkzeug-0.14.1.tar.gz"
        }
      }
    },
    {
      "component": {
        "type": "other",
        "other": {
          "name": "python-yamlloader",
          "version": "0.5.4",
          "downloadUrl": "https://github.com/Phynix/yamlloader/archive/0.5.4.tar.gz"
        }
      }
    },
    {
      "component": {
        "type": "other",
        "other": {
          "name": "python-zope-interface",
          "version": "4.7.2",
          "downloadUrl": "https://pypi.python.org/packages/source/z/zope.interface/zope.interface-4.7.2.tar.gz"
        }
      }
    },
    {
      "component": {
        "type": "other",
        "other": {
          "name": "python2",
          "version": "2.7.18",
          "downloadUrl": "http://www.python.org/ftp/python/2.7.18/Python-2.7.18.tar.xz"
        }
      }
    },
    {
      "component": {
        "type": "other",
        "other": {
          "name": "python3",
          "version": "3.7.10",
          "downloadUrl": "https://www.python.org/ftp/python/3.7.10/Python-3.7.10.tar.xz"
        }
      }
    },
    {
      "component": {
        "type": "other",
        "other": {
          "name": "pytz",
          "version": "2018.5",
          "downloadUrl": "https://files.pythonhosted.org/packages/source/p/pytz/pytz-2018.5.tar.gz"
        }
      }
    },
    {
      "component": {
        "type": "other",
        "other": {
          "name": "PyYAML",
          "version": "3.13",
          "downloadUrl": "http://pyyaml.org/download/pyyaml/PyYAML-3.13.tar.gz"
        }
      }
    },
    {
      "component": {
        "type": "other",
        "other": {
          "name": "qemu-kvm",
          "version": "4.2.0",
          "downloadUrl": "https://download.qemu.org/qemu-4.2.0.tar.xz"
        }
      }
    },
    {
      "component": {
        "type": "other",
        "other": {
          "name": "qt5-qtbase",
          "version": "5.12.11",
          "downloadUrl": "https://download.qt.io/official_releases/qt/5.12/5.12.11/submodules/qtbase-everywhere-src-5.12.11.tar.xz"
        }
      }
    },
    {
      "component": {
        "type": "other",
        "other": {
          "name": "qt5-qtdeclarative",
          "version": "5.12.11",
          "downloadUrl": "https://download.qt.io/official_releases/qt/5.12/5.12.11/submodules/qtdeclarative-everywhere-src-5.12.11.tar.xz"
        }
      }
    },
    {
      "component": {
        "type": "other",
        "other": {
          "name": "qt5-qtsvg",
          "version": "5.12.11",
          "downloadUrl": "https://download.qt.io/official_releases/qt/5.12/5.12.11/submodules/qtsvg-everywhere-src-5.12.11.tar.xz"
        }
      }
    },
    {
      "component": {
        "type": "other",
        "other": {
          "name": "qt5-qttools",
          "version": "5.12.11",
          "downloadUrl": "https://download.qt.io/official_releases/qt/5.12/5.12.11/submodules/qttools-everywhere-src-5.12.11.tar.xz"
        }
      }
    },
    {
      "component": {
        "type": "other",
        "other": {
          "name": "ragel",
          "version": "7.0.0.12",
          "downloadUrl": "https://www.colm.net/files/ragel/ragel-7.0.0.12.tar.gz"
        }
      }
    },
    {
      "component": {
        "type": "other",
        "other": {
          "name": "randrproto",
          "version": "1.5.0",
          "downloadUrl": "https://www.x.org/pub/individual/proto/randrproto-1.5.0.tar.bz2"
        }
      }
    },
    {
      "component": {
        "type": "other",
        "other": {
          "name": "rapidjson",
          "version": "1.0.2",
          "downloadUrl": "https://github.com/Tencent/rapidjson/archive/v1.0.2.tar.gz"
        }
      }
    },
    {
      "component": {
        "type": "other",
        "other": {
          "name": "rapidjson",
          "version": "1.1.0",
          "downloadUrl": "https://github.com/Tencent/rapidjson/archive/v1.1.0.tar.gz"
        }
      }
    },
    {
      "component": {
        "type": "other",
        "other": {
          "name": "rdma-core",
          "version": "31.0",
          "downloadUrl": "https://github.com/linux-rdma/rdma-core/releases/download/v31.0/rdma-core-31.0.tar.gz"
        }
      }
    },
    {
      "component": {
        "type": "other",
        "other": {
          "name": "re2",
          "version": "20190801",
          "downloadUrl": "https://github.com/google/re2/archive/2019-08-01.tar.gz"
        }
      }
    },
    {
      "component": {
        "type": "other",
        "other": {
          "name": "readline",
          "version": "7.0",
          "downloadUrl": "http://ftp.gnu.org/gnu/readline/readline-7.0.tar.gz"
        }
      }
    },
    {
      "component": {
        "type": "other",
        "other": {
          "name": "recordproto",
          "version": "1.14.2",
          "downloadUrl": "https://www.x.org/pub/individual/proto/recordproto-1.14.2.tar.bz2"
        }
      }
    },
    {
      "component": {
        "type": "other",
        "other": {
          "name": "redis",
          "version": "5.0.14",
          "downloadUrl": "http://download.redis.io/releases/redis-5.0.14.tar.gz"
        }
      }
    },
    {
      "component": {
        "type": "other",
        "other": {
          "name": "renderproto",
          "version": "0.11.1",
          "downloadUrl": "https://www.x.org/pub/individual/proto/renderproto-0.11.1.tar.bz2"
        }
      }
    },
    {
      "component": {
        "type": "other",
        "other": {
          "name": "resourceproto",
          "version": "1.2.0",
          "downloadUrl": "https://www.x.org/pub/individual/proto/resourceproto-1.2.0.tar.bz2"
        }
      }
    },
    {
      "component": {
        "type": "other",
        "other": {
          "name": "rng-tools",
          "version": "5",
          "downloadUrl": "https://github.com/nhorman/rng-tools/archive/rng-tools-5.tar.gz"
        }
      }
    },
    {
      "component": {
        "type": "other",
        "other": {
          "name": "rocksdb",
          "version": "6.7.3",
          "downloadUrl": "https://github.com/facebook/rocksdb/archive/v6.7.3.tar.gz"
        }
      }
    },
    {
      "component": {
        "type": "other",
        "other": {
          "name": "rpcbind",
          "version": "1.2.5",
          "downloadUrl": "http://downloads.sourceforge.net/rpcbind/rpcbind-1.2.5.tar.bz2"
        }
      }
    },
    {
      "component": {
        "type": "other",
        "other": {
          "name": "rpcsvc-proto",
          "version": "1.4",
          "downloadUrl": "https://github.com/thkukuk/rpcsvc-proto/releases/download/v1.4/rpcsvc-proto-1.4.tar.gz"
        }
      }
    },
    {
      "component": {
        "type": "other",
        "other": {
          "name": "rpm",
          "version": "4.14.2",
          "downloadUrl": "https://github.com/rpm-software-management/rpm/archive/rpm-4.14.2-release.tar.gz"
        }
      }
    },
    {
      "component": {
        "type": "other",
        "other": {
          "name": "rpm-ostree",
          "version": "2019.3",
          "downloadUrl": "https://github.com/projectatomic/rpm-ostree/releases/download/v2019.3/rpm-ostree-2019.3.tar.xz"
        }
      }
    },
    {
      "component": {
        "type": "other",
        "other": {
          "name": "rrdtool",
          "version": "1.7.0",
          "downloadUrl": "https://github.com/oetiker/rrdtool-1.x/releases/download/v1.7.0/rrdtool-1.7.0.tar.gz"
        }
      }
    },
    {
      "component": {
        "type": "other",
        "other": {
          "name": "rsync",
          "version": "3.1.3",
          "downloadUrl": "https://download.samba.org/pub/rsync/src/rsync-3.1.3.tar.gz"
        }
      }
    },
    {
      "component": {
        "type": "other",
        "other": {
          "name": "rsyslog",
          "version": "8.37.0",
          "downloadUrl": "http://www.rsyslog.com/files/download/rsyslog/rsyslog-8.37.0.tar.gz"
        }
      }
    },
    {
      "component": {
        "type": "other",
        "other": {
          "name": "ruby",
          "version": "2.6.7",
          "downloadUrl": "https://cache.ruby-lang.org/pub/ruby/2.6/ruby-2.6.7.tar.xz"
        }
      }
    },
    {
      "component": {
        "type": "other",
        "other": {
          "name": "rubygem-addressable",
          "version": "2.8.0",
          "downloadUrl": "https://rubygems.org/downloads/addressable-2.8.0.gem"
        }
      }
    },
    {
      "component": {
        "type": "other",
        "other": {
          "name": "rubygem-async",
          "version": "1.27.0",
          "downloadUrl": "https://rubygems.org/downloads/async-1.27.0.gem"
        }
      }
    },
    {
      "component": {
        "type": "other",
        "other": {
          "name": "rubygem-async-http",
          "version": "0.50.13",
          "downloadUrl": "https://rubygems.org/downloads/async-http-0.50.13.gem"
        }
      }
    },
    {
      "component": {
        "type": "other",
        "other": {
          "name": "rubygem-async-io",
          "version": "1.30.1",
          "downloadUrl": "https://rubygems.org/downloads/async-io-1.30.1.gem"
        }
      }
    },
    {
      "component": {
        "type": "other",
        "other": {
          "name": "rubygem-async-pool",
          "version": "0.3.3",
          "downloadUrl": "https://rubygems.org/downloads/async-pool-0.3.3.gem"
        }
      }
    },
    {
      "component": {
        "type": "other",
        "other": {
          "name": "rubygem-aws-eventstream",
          "version": "1.1.0",
          "downloadUrl": "https://rubygems.org/downloads/aws-eventstream-1.1.0.gem"
        }
      }
    },
    {
      "component": {
        "type": "other",
        "other": {
          "name": "rubygem-aws-partitions",
          "version": "1.288.0",
          "downloadUrl": "https://rubygems.org/downloads/aws-partitions-1.288.0.gem"
        }
      }
    },
    {
      "component": {
        "type": "other",
        "other": {
          "name": "rubygem-aws-sdk-core",
          "version": "3.92.0",
          "downloadUrl": "https://rubygems.org/downloads/aws-sdk-core-3.92.0.gem"
        }
      }
    },
    {
      "component": {
        "type": "other",
        "other": {
          "name": "rubygem-aws-sdk-kms",
          "version": "1.30.0",
          "downloadUrl": "https://rubygems.org/downloads/aws-sdk-kms-1.30.0.gem"
        }
      }
    },
    {
      "component": {
        "type": "other",
        "other": {
          "name": "rubygem-aws-sdk-s3",
          "version": "1.61.1",
          "downloadUrl": "https://rubygems.org/downloads/aws-sdk-s3-1.61.1.gem"
        }
      }
    },
    {
      "component": {
        "type": "other",
        "other": {
          "name": "rubygem-aws-sdk-sqs",
          "version": "1.24.0",
          "downloadUrl": "https://rubygems.org/downloads/aws-sdk-sqs-1.24.0.gem"
        }
      }
    },
    {
      "component": {
        "type": "other",
        "other": {
          "name": "rubygem-aws-sigv4",
          "version": "1.1.1",
          "downloadUrl": "https://rubygems.org/downloads/aws-sigv4-1.1.1.gem"
        }
      }
    },
    {
      "component": {
        "type": "other",
        "other": {
          "name": "rubygem-bundler",
          "version": "2.1.4",
          "downloadUrl": "https://rubygems.org/downloads/bundler-2.1.4.gem"
        }
      }
    },
    {
      "component": {
        "type": "other",
        "other": {
          "name": "rubygem-concurrent-ruby",
          "version": "1.1.7",
          "downloadUrl": "https://rubygems.org/downloads/concurrent-ruby-1.1.7.gem"
        }
      }
    },
    {
      "component": {
        "type": "other",
        "other": {
          "name": "rubygem-console",
          "version": "1.10.1",
          "downloadUrl": "https://rubygems.org/downloads/console-1.10.1.gem"
        }
      }
    },
    {
      "component": {
        "type": "other",
        "other": {
          "name": "rubygem-cool.io",
          "version": "1.6.0",
          "downloadUrl": "https://rubygems.org/downloads/cool.io-1.6.0.gem"
        }
      }
    },
    {
      "component": {
        "type": "other",
        "other": {
          "name": "rubygem-digest-crc",
          "version": "0.6.1",
          "downloadUrl": "https://rubygems.org/downloads/digest-crc-0.6.1.gem"
        }
      }
    },
    {
      "component": {
        "type": "other",
        "other": {
          "name": "rubygem-elasticsearch",
          "version": "7.6.0",
          "downloadUrl": "https://rubygems.org/downloads/elasticsearch-7.6.0.gem"
        }
      }
    },
    {
      "component": {
        "type": "other",
        "other": {
          "name": "rubygem-elasticsearch-api",
          "version": "7.6.0",
          "downloadUrl": "https://rubygems.org/downloads/elasticsearch-api-7.6.0.gem"
        }
      }
    },
    {
      "component": {
        "type": "other",
        "other": {
          "name": "rubygem-elasticsearch-transport",
          "version": "7.6.0",
          "downloadUrl": "https://rubygems.org/downloads/elasticsearch-transport-7.6.0.gem"
        }
      }
    },
    {
      "component": {
        "type": "other",
        "other": {
          "name": "rubygem-excon",
          "version": "0.78.0",
          "downloadUrl": "https://rubygems.org/downloads/excon-0.78.0.gem"
        }
      }
    },
    {
      "component": {
        "type": "other",
        "other": {
          "name": "rubygem-faraday",
          "version": "1.1.0",
          "downloadUrl": "https://rubygems.org/downloads/faraday-1.1.0.gem"
        }
      }
    },
    {
      "component": {
        "type": "other",
        "other": {
          "name": "rubygem-ffi",
          "version": "1.13.1",
          "downloadUrl": "https://rubygems.org/downloads/ffi-1.13.1.gem"
        }
      }
    },
    {
      "component": {
        "type": "other",
        "other": {
          "name": "rubygem-fiber-local",
          "version": "1.0.0",
          "downloadUrl": "https://rubygems.org/downloads/fiber-local-1.0.0.gem"
        }
      }
    },
    {
      "component": {
        "type": "other",
        "other": {
          "name": "rubygem-fluent-config-regexp-type",
          "version": "1.0.0",
          "downloadUrl": "https://rubygems.org/downloads/fluent-config-regexp-type-1.0.0.gem"
        }
      }
    },
    {
      "component": {
        "type": "other",
        "other": {
          "name": "rubygem-fluent-logger",
          "version": "0.9.0",
          "downloadUrl": "https://rubygems.org/downloads/fluent-logger-0.9.0.gem"
        }
      }
    },
    {
      "component": {
        "type": "other",
        "other": {
          "name": "rubygem-fluent-plugin-elasticsearch",
          "version": "4.0.7",
          "downloadUrl": "https://rubygems.org/downloads/fluent-plugin-elasticsearch-4.0.7.gem"
        }
      }
    },
    {
      "component": {
        "type": "other",
        "other": {
          "name": "rubygem-fluent-plugin-kafka",
          "version": "0.13.0",
          "downloadUrl": "https://rubygems.org/downloads/fluent-plugin-kafka-0.13.0.gem"
        }
      }
    },
    {
      "component": {
        "type": "other",
        "other": {
          "name": "rubygem-fluent-plugin-prometheus",
          "version": "1.7.3",
          "downloadUrl": "https://rubygems.org/downloads/fluent-plugin-prometheus-1.7.3.gem"
        }
      }
    },
    {
      "component": {
        "type": "other",
        "other": {
          "name": "rubygem-fluent-plugin-prometheus_pushgateway",
          "version": "0.0.2",
          "downloadUrl": "https://rubygems.org/downloads/fluent-plugin-prometheus_pushgateway-0.0.2.gem"
        }
      }
    },
    {
      "component": {
        "type": "other",
        "other": {
          "name": "rubygem-fluent-plugin-record-modifier",
          "version": "2.1.0",
          "downloadUrl": "https://rubygems.org/downloads/fluent-plugin-record-modifier-2.1.0.gem"
        }
      }
    },
    {
      "component": {
        "type": "other",
        "other": {
          "name": "rubygem-fluent-plugin-rewrite-tag-filter",
          "version": "2.3.0",
          "downloadUrl": "https://rubygems.org/downloads/fluent-plugin-rewrite-tag-filter-2.3.0.gem"
        }
      }
    },
    {
      "component": {
        "type": "other",
        "other": {
          "name": "rubygem-fluent-plugin-s3",
          "version": "1.3.0",
          "downloadUrl": "https://rubygems.org/downloads/fluent-plugin-s3-1.3.0.gem"
        }
      }
    },
    {
      "component": {
        "type": "other",
        "other": {
          "name": "rubygem-fluent-plugin-systemd",
          "version": "1.0.2",
          "downloadUrl": "https://rubygems.org/downloads/fluent-plugin-systemd-1.0.2.gem"
        }
      }
    },
    {
      "component": {
        "type": "other",
        "other": {
          "name": "rubygem-fluent-plugin-td",
          "version": "1.1.0",
          "downloadUrl": "https://rubygems.org/downloads/fluent-plugin-td-1.1.0.gem"
        }
      }
    },
    {
      "component": {
        "type": "other",
        "other": {
          "name": "rubygem-fluent-plugin-webhdfs",
          "version": "1.2.4",
          "downloadUrl": "https://rubygems.org/downloads/fluent-plugin-webhdfs-1.2.4.gem"
        }
      }
    },
    {
      "component": {
        "type": "other",
        "other": {
          "name": "rubygem-fluentd",
          "version": "1.11.0",
          "downloadUrl": "https://rubygems.org/downloads/fluentd-1.11.0.gem"
        }
      }
    },
    {
      "component": {
        "type": "other",
        "other": {
          "name": "rubygem-hirb",
          "version": "0.7.3",
          "downloadUrl": "https://rubygems.org/downloads/hirb-0.7.3.gem"
        }
      }
    },
    {
      "component": {
        "type": "other",
        "other": {
          "name": "rubygem-http_parser.rb",
          "version": "0.6.0",
          "downloadUrl": "https://rubygems.org/downloads/http_parser.rb-0.6.0.gem"
        }
      }
    },
    {
      "component": {
        "type": "other",
        "other": {
          "name": "rubygem-httpclient",
          "version": "2.8.2.4",
          "downloadUrl": "https://rubygems.org/downloads/httpclient-2.8.2.4.gem"
        }
      }
    },
    {
      "component": {
        "type": "other",
        "other": {
          "name": "rubygem-jmespath",
          "version": "1.4.0",
          "downloadUrl": "https://rubygems.org/downloads/jmespath-1.4.0.gem"
        }
      }
    },
    {
      "component": {
        "type": "other",
        "other": {
          "name": "rubygem-ltsv",
          "version": "0.1.2",
          "downloadUrl": "https://rubygems.org/downloads/ltsv-0.1.2.gem"
        }
      }
    },
    {
      "component": {
        "type": "other",
        "other": {
          "name": "rubygem-mini_portile2",
          "version": "2.5.0",
          "downloadUrl": "https://rubygems.org/downloads/mini_portile2-2.5.0.gem"
        }
      }
    },
    {
      "component": {
        "type": "other",
        "other": {
          "name": "rubygem-msgpack",
          "version": "1.3.3",
          "downloadUrl": "https://rubygems.org/downloads/msgpack-1.3.3.gem"
        }
      }
    },
    {
      "component": {
        "type": "other",
        "other": {
          "name": "rubygem-multi_json",
          "version": "1.15.0",
          "downloadUrl": "https://rubygems.org/downloads/multi_json-1.15.0.gem"
        }
      }
    },
    {
      "component": {
        "type": "other",
        "other": {
          "name": "rubygem-multipart-post",
          "version": "2.1.1",
          "downloadUrl": "https://rubygems.org/downloads/multipart-post-2.1.1.gem"
        }
      }
    },
    {
      "component": {
        "type": "other",
        "other": {
          "name": "rubygem-nio4r",
          "version": "2.5.4",
          "downloadUrl": "https://rubygems.org/downloads/nio4r-2.5.4.gem"
        }
      }
    },
    {
      "component": {
        "type": "other",
        "other": {
          "name": "rubygem-nokogiri",
          "version": "1.11.0.rc2",
          "downloadUrl": "https://rubygems.org/downloads/nokogiri-1.11.0.rc2.gem"
        }
      }
    },
    {
      "component": {
        "type": "other",
        "other": {
          "name": "rubygem-oj",
          "version": "3.10.6",
          "downloadUrl": "https://rubygems.org/downloads/oj-3.10.6.gem"
        }
      }
    },
    {
      "component": {
        "type": "other",
        "other": {
          "name": "rubygem-parallel",
          "version": "1.20.1",
          "downloadUrl": "https://rubygems.org/downloads/parallel-1.20.1.gem"
        }
      }
    },
    {
      "component": {
        "type": "other",
        "other": {
          "name": "rubygem-prometheus-client",
          "version": "0.9.0",
          "downloadUrl": "https://rubygems.org/downloads/prometheus-client-0.9.0.gem"
        }
      }
    },
    {
      "component": {
        "type": "other",
        "other": {
          "name": "rubygem-protocol-hpack",
          "version": "1.4.2",
          "downloadUrl": "https://rubygems.org/downloads/protocol-hpack-1.4.2.gem"
        }
      }
    },
    {
      "component": {
        "type": "other",
        "other": {
          "name": "rubygem-protocol-http",
          "version": "0.17.0",
          "downloadUrl": "https://rubygems.org/downloads/protocol-http-0.17.0.gem"
        }
      }
    },
    {
      "component": {
        "type": "other",
        "other": {
          "name": "rubygem-protocol-http1",
          "version": "0.11.1",
          "downloadUrl": "https://rubygems.org/downloads/protocol-http1-0.11.1.gem"
        }
      }
    },
    {
      "component": {
        "type": "other",
        "other": {
          "name": "rubygem-protocol-http2",
          "version": "0.13.2",
          "downloadUrl": "https://rubygems.org/downloads/protocol-http2-0.13.2.gem"
        }
      }
    },
    {
      "component": {
        "type": "other",
        "other": {
          "name": "rubygem-public_suffix",
          "version": "4.0.6",
          "downloadUrl": "https://rubygems.org/downloads/public_suffix-4.0.6.gem"
        }
      }
    },
    {
      "component": {
        "type": "other",
        "other": {
          "name": "rubygem-quantile",
          "version": "0.2.1",
          "downloadUrl": "https://rubygems.org/downloads/quantile-0.2.1.gem"
        }
      }
    },
    {
      "component": {
        "type": "other",
        "other": {
          "name": "rubygem-rake",
          "version": "13.0.1",
          "downloadUrl": "https://rubygems.org/downloads/rake-13.0.1.gem"
        }
      }
    },
    {
      "component": {
        "type": "other",
        "other": {
          "name": "rubygem-rdkafka",
          "version": "0.7.0",
          "downloadUrl": "https://rubygems.org/downloads/rdkafka-0.7.0.gem"
        }
      }
    },
    {
      "component": {
        "type": "other",
        "other": {
          "name": "rubygem-ruby-kafka",
          "version": "1.0.0",
          "downloadUrl": "https://rubygems.org/downloads/ruby-kafka-1.0.0.gem"
        }
      }
    },
    {
      "component": {
        "type": "other",
        "other": {
          "name": "rubygem-ruby-progressbar",
          "version": "1.10.1",
          "downloadUrl": "https://rubygems.org/downloads/ruby-progressbar-1.10.1.gem"
        }
      }
    },
    {
      "component": {
        "type": "other",
        "other": {
          "name": "rubygem-ruby2_keywords",
          "version": "0.0.2",
          "downloadUrl": "https://rubygems.org/downloads/ruby2_keywords-0.0.2.gem"
        }
      }
    },
    {
      "component": {
        "type": "other",
        "other": {
          "name": "rubygem-rubyzip",
          "version": "1.3.0",
          "downloadUrl": "https://rubygems.org/downloads/rubyzip-1.3.0.gem"
        }
      }
    },
    {
      "component": {
        "type": "other",
        "other": {
          "name": "rubygem-serverengine",
          "version": "2.2.1",
          "downloadUrl": "https://rubygems.org/downloads/serverengine-2.2.1.gem"
        }
      }
    },
    {
      "component": {
        "type": "other",
        "other": {
          "name": "rubygem-sigdump",
          "version": "0.2.4",
          "downloadUrl": "https://rubygems.org/downloads/sigdump-0.2.4.gem"
        }
      }
    },
    {
      "component": {
        "type": "other",
        "other": {
          "name": "rubygem-strptime",
          "version": "0.2.5",
          "downloadUrl": "https://rubygems.org/downloads/strptime-0.2.5.gem"
        }
      }
    },
    {
      "component": {
        "type": "other",
        "other": {
          "name": "rubygem-systemd-journal",
          "version": "1.3.3",
          "downloadUrl": "https://rubygems.org/downloads/systemd-journal-1.3.3.gem"
        }
      }
    },
    {
      "component": {
        "type": "other",
        "other": {
          "name": "rubygem-td",
          "version": "0.16.8",
          "downloadUrl": "https://rubygems.org/downloads/td-0.16.8.gem"
        }
      }
    },
    {
      "component": {
        "type": "other",
        "other": {
          "name": "rubygem-td-client",
          "version": "1.0.7",
          "downloadUrl": "https://rubygems.org/downloads/td-client-1.0.7.gem"
        }
      }
    },
    {
      "component": {
        "type": "other",
        "other": {
          "name": "rubygem-td-logger",
          "version": "0.3.27",
          "downloadUrl": "https://rubygems.org/downloads/td-logger-0.3.27.gem"
        }
      }
    },
    {
      "component": {
        "type": "other",
        "other": {
          "name": "rubygem-timers",
          "version": "4.3.2",
          "downloadUrl": "https://rubygems.org/downloads/timers-4.3.2.gem"
        }
      }
    },
    {
      "component": {
        "type": "other",
        "other": {
          "name": "rubygem-tzinfo",
          "version": "2.0.2",
          "downloadUrl": "https://rubygems.org/downloads/tzinfo-2.0.2.gem"
        }
      }
    },
    {
      "component": {
        "type": "other",
        "other": {
          "name": "rubygem-tzinfo-data",
          "version": "1.2019.3",
          "downloadUrl": "https://rubygems.org/downloads/tzinfo-data-1.2019.3.gem"
        }
      }
    },
    {
      "component": {
        "type": "other",
        "other": {
          "name": "rubygem-webhdfs",
          "version": "0.9.0",
          "downloadUrl": "https://rubygems.org/downloads/webhdfs-0.9.0.gem"
        }
      }
    },
    {
      "component": {
        "type": "other",
        "other": {
          "name": "rubygem-yajl-ruby",
          "version": "1.4.1",
          "downloadUrl": "https://rubygems.org/downloads/yajl-ruby-1.4.1.gem"
        }
      }
    },
    {
      "component": {
        "type": "other",
        "other": {
          "name": "rubygem-zip-zip",
          "version": "0.3",
          "downloadUrl": "https://rubygems.org/downloads/zip-zip-0.3.gem"
        }
      }
    },
    {
      "component": {
        "type": "other",
        "other": {
          "name": "runtime-spec",
          "version": "1.0.2",
          "downloadUrl": "https://github.com/opencontainers/runtime-spec/archive/v1.0.2.tar.gz"
        }
      }
    },
    {
      "component": {
        "type": "other",
        "other": {
          "name": "rust",
          "version": "1.47.0",
          "downloadUrl": "https://static.rust-lang.org/dist/rustc-1.47.0-src.tar.xz"
        }
      }
    },
    {
      "component": {
        "type": "other",
        "other": {
          "name": "scons",
          "version": "3.0.1",
          "downloadUrl": "http://downloads.sourceforge.net/scons/scons-3.0.1.tar.gz"
        }
      }
    },
    {
      "component": {
        "type": "other",
        "other": {
          "name": "scrnsaverproto",
          "version": "1.2.2",
          "downloadUrl": "https://www.x.org/pub/individual/proto/scrnsaverproto-1.2.2.tar.bz2"
        }
      }
    },
    {
      "component": {
        "type": "other",
        "other": {
          "name": "secilc",
          "version": "2.9",
          "downloadUrl": "https://github.com/SELinuxProject/selinux/releases/download/20190315/secilc-2.9.tar.gz"
        }
      }
    },
    {
      "component": {
        "type": "other",
        "other": {
          "name": "sed",
          "version": "4.5",
          "downloadUrl": "http://ftp.gnu.org/gnu/sed/sed-4.5.tar.xz"
        }
      }
    },
    {
      "component": {
        "type": "other",
        "other": {
          "name": "selinux-policy",
          "version": "2.20200818",
          "downloadUrl": "https://github.com/SELinuxProject/refpolicy/releases/download/RELEASE_2_20200818/refpolicy-2.20200818.tar.bz2"
        }
      }
    },
    {
      "component": {
        "type": "other",
        "other": {
          "name": "setools",
          "version": "4.2.2",
          "downloadUrl": "https://github.com/SELinuxProject/setools/releases/download/4.2.2/setools-4.2.2.tar.bz2"
        }
      }
    },
    {
      "component": {
        "type": "other",
        "other": {
          "name": "sg3_utils",
          "version": "1.44",
          "downloadUrl": "https://github.com/hreinecke/sg3_utils/archive/v1.44.tar.gz"
        }
      }
    },
    {
      "component": {
        "type": "other",
        "other": {
          "name": "sgml-common",
          "version": "0.6.3",
          "downloadUrl": "https://sourceware.org/ftp/docbook-tools/new-trials/SOURCES/sgml-common-0.6.3.tgz"
        }
      }
    },
    {
      "component": {
        "type": "other",
        "other": {
          "name": "shadow-utils",
          "version": "4.6",
          "downloadUrl": "https://github.com/shadow-maint/shadow/releases/download/4.6/shadow-4.6.tar.xz"
        }
      }
    },
    {
      "component": {
        "type": "other",
        "other": {
          "name": "shim-unsigned-aarch64",
          "version": "15",
          "downloadUrl": "https://github.com/rhboot/shim/releases/download/15/shim-15.tar.bz2"
        }
      }
    },
    {
      "component": {
        "type": "other",
        "other": {
          "name": "shim-unsigned-x64",
          "version": "15.4",
          "downloadUrl": "https://github.com/rhboot/shim/releases/download/15.4/shim-15.4.tar.bz2"
        }
      }
    },
    {
      "component": {
        "type": "other",
        "other": {
          "name": "slang",
          "version": "2.3.2",
          "downloadUrl": "http://www.jedsoft.org/releases/slang/slang-2.3.2.tar.bz2"
        }
      }
    },
    {
      "component": {
        "type": "other",
        "other": {
          "name": "snappy",
          "version": "1.1.7",
          "downloadUrl": "https://github.com/google/snappy/archive/1.1.7.tar.gz"
        }
      }
    },
    {
      "component": {
        "type": "other",
        "other": {
          "name": "socat",
          "version": "1.7.3.4",
          "downloadUrl": "http://www.dest-unreach.org/socat/download/socat-1.7.3.4.tar.gz"
        }
      }
    },
    {
      "component": {
        "type": "other",
        "other": {
          "name": "socket_wrapper",
          "version": "1.2.4",
          "downloadUrl": "https://ftp.samba.org/pub/cwrap/socket_wrapper-1.2.4.tar.gz"
        }
      }
    },
    {
      "component": {
        "type": "other",
        "other": {
          "name": "softhsm",
          "version": "2.6.1",
          "downloadUrl": "http://dist.opendnssec.org/source/softhsm-2.6.1.tar.gz"
        }
      }
    },
    {
      "component": {
        "type": "other",
        "other": {
          "name": "sos",
          "version": "4.1",
          "downloadUrl": "https://github.com/sosreport/sos/archive/4.1.tar.gz"
        }
      }
    },
    {
      "component": {
        "type": "other",
        "other": {
          "name": "span-lite",
          "version": "0.7.0",
          "downloadUrl": "https://github.com/martinmoene/span-lite/archive/v0.7.0.tar.gz"
        }
      }
    },
    {
      "component": {
        "type": "other",
        "other": {
          "name": "sqlite",
          "version": "3.34.1",
          "downloadUrl": "https://www.sqlite.org/2021/sqlite-autoconf-3340100.tar.gz"
        }
      }
    },
    {
      "component": {
        "type": "other",
        "other": {
          "name": "squashfs-tools",
          "version": "4.4",
          "downloadUrl": "https://github.com/plougher/squashfs-tools/archive/refs/tags/4.4.tar.gz"
        }
      }
    },
    {
      "component": {
        "type": "other",
        "other": {
          "name": "sshpass",
          "version": "1.06",
          "downloadUrl": "http://downloads.sourceforge.net/project/sshpass/sshpass/1.06/sshpass-1.06.tar.gz"
        }
      }
    },
    {
      "component": {
        "type": "other",
        "other": {
          "name": "strace",
          "version": "5.1",
          "downloadUrl": "https://strace.io/files/5.1/strace-5.1.tar.xz"
        }
      }
    },
    {
      "component": {
        "type": "other",
        "other": {
          "name": "strongswan",
          "version": "5.7.2",
          "downloadUrl": "https://download.strongswan.org/strongswan-5.7.2.tar.bz2"
        }
      }
    },
    {
      "component": {
        "type": "other",
        "other": {
          "name": "subversion",
          "version": "1.14.0",
          "downloadUrl": "https://archive.apache.org/dist/subversion/subversion-1.14.0.tar.bz2"
        }
      }
    },
    {
      "component": {
        "type": "other",
        "other": {
          "name": "sudo",
          "version": "1.9.5p2",
          "downloadUrl": "https://www.sudo.ws/sudo/dist/sudo-1.9.5p2.tar.gz"
        }
      }
    },
    {
      "component": {
        "type": "other",
        "other": {
          "name": "swig",
          "version": "4.0.2",
          "downloadUrl": "https://github.com/swig/swig/archive/refs/tags/v4.0.2.tar.gz"
        }
      }
    },
    {
      "component": {
        "type": "other",
        "other": {
          "name": "swupdate",
          "version": "2019.11",
          "downloadUrl": "https://github.com/sbabic/swupdate/archive/2019.11.tar.gz"
        }
      }
    },
    {
      "component": {
        "type": "other",
        "other": {
          "name": "syslinux",
          "version": "6.04",
          "downloadUrl": "https://www.kernel.org/pub/linux/utils/boot/syslinux/Testing/6.04/syslinux-6.04-pre1.tar.xz"
        }
      }
    },
    {
      "component": {
        "type": "other",
        "other": {
          "name": "syslog-ng",
          "version": "3.23.1",
          "downloadUrl": "https://github.com/balabit/syslog-ng/releases/download/syslog-ng-3.23.1/syslog-ng-3.23.1.tar.gz"
        }
      }
    },
    {
      "component": {
        "type": "other",
        "other": {
          "name": "sysstat",
          "version": "12.3.3",
          "downloadUrl": "https://github.com/sysstat/sysstat/archive/v12.3.3.tar.gz"
        }
      }
    },
    {
      "component": {
        "type": "other",
        "other": {
          "name": "systemd",
          "version": "239",
          "downloadUrl": "https://github.com/systemd/systemd-stable/archive/v239.tar.gz"
        }
      }
    },
    {
      "component": {
        "type": "other",
        "other": {
          "name": "systemd-bootstrap",
          "version": "239",
          "downloadUrl": "https://github.com/systemd/systemd-stable/archive/v239.tar.gz"
        }
      }
    },
    {
      "component": {
        "type": "other",
        "other": {
          "name": "systemtap",
          "version": "4.1",
          "downloadUrl": "https://sourceware.org/systemtap/ftp/releases/systemtap-4.1.tar.gz"
        }
      }
    },
    {
      "component": {
        "type": "other",
        "other": {
          "name": "tar",
          "version": "1.32",
          "downloadUrl": "https://ftp.gnu.org/gnu/tar/tar-1.32.tar.xz"
        }
      }
    },
    {
      "component": {
        "type": "other",
        "other": {
          "name": "tboot",
          "version": "1.9.12",
          "downloadUrl": "http://downloads.sourceforge.net/tboot/tboot-1.9.12.tar.gz"
        }
      }
    },
    {
      "component": {
        "type": "other",
        "other": {
          "name": "tcl",
          "version": "8.6.8",
          "downloadUrl": "http://downloads.sourceforge.net/sourceforge/tcl/tcl-core8.6.8-src.tar.gz"
        }
      }
    },
    {
      "component": {
        "type": "other",
        "other": {
          "name": "tcp_wrappers",
          "version": "7.6",
          "downloadUrl": "ftp://ftp.porcupine.org/pub/security/tcp_wrappers_7.6.tar.gz"
        }
      }
    },
    {
      "component": {
        "type": "other",
        "other": {
          "name": "tcpdump",
          "version": "4.9.3",
          "downloadUrl": "https://www.tcpdump.org/release/tcpdump-4.9.3.tar.gz"
        }
      }
    },
    {
      "component": {
        "type": "other",
        "other": {
          "name": "tcsh",
          "version": "6.20.00",
          "downloadUrl": "https://astron.com/pub/tcsh/old/tcsh-6.20.00.tar.gz"
        }
      }
    },
    {
      "component": {
        "type": "other",
        "other": {
          "name": "td-agent",
          "version": "4.0.1",
          "downloadUrl": "https://github.com/fluent-plugins-nursery/td-agent-builder/archive/testing-uploading-artifacts3.tar.gz"
        }
      }
    },
    {
      "component": {
        "type": "other",
        "other": {
          "name": "tdnf",
          "version": "2.1.0",
          "downloadUrl": "https://github.com/vmware/tdnf/archive/v2.1.0.tar.gz"
        }
      }
    },
    {
      "component": {
        "type": "other",
        "other": {
          "name": "telegraf",
          "version": "1.14.5",
          "downloadUrl": "https://github.com/influxdata/telegraf/archive/v1.14.5.tar.gz"
        }
      }
    },
    {
      "component": {
        "type": "other",
        "other": {
          "name": "texinfo",
          "version": "6.5",
          "downloadUrl": "http://ftp.gnu.org/gnu/texinfo/texinfo-6.5.tar.xz"
        }
      }
    },
    {
      "component": {
        "type": "other",
        "other": {
          "name": "tini",
          "version": "0.19.0",
          "downloadUrl": "https://github.com/krallin/tini/archive/v0.19.0/tini-0.19.0.tar.gz"
        }
      }
    },
    {
      "component": {
        "type": "other",
        "other": {
          "name": "tinyxml2",
          "version": "7.1.0",
          "downloadUrl": "https://github.com/leethomason/tinyxml2/archive/7.1.0.tar.gz"
        }
      }
    },
    {
      "component": {
        "type": "other",
        "other": {
          "name": "tmux",
          "version": "2.7",
          "downloadUrl": "https://github.com/tmux/tmux/releases/download/2.7/tmux-2.7.tar.gz"
        }
      }
    },
    {
      "component": {
        "type": "other",
        "other": {
          "name": "toml11",
          "version": "3.3.0",
          "downloadUrl": "https://github.com/ToruNiina/toml11/archive/v3.3.0.tar.gz"
        }
      }
    },
    {
      "component": {
        "type": "other",
        "other": {
          "name": "tpm2-abrmd",
          "version": "2.3.3",
          "downloadUrl": "https://github.com/tpm2-software/tpm2-abrmd/releases/download/2.3.3/tpm2-abrmd-2.3.3.tar.gz"
        }
      }
    },
    {
      "component": {
        "type": "other",
        "other": {
          "name": "tpm2-tools",
          "version": "4.2",
          "downloadUrl": "https://github.com/tpm2-software/tpm2-tools/releases/download/4.2/tpm2-tools-4.2.tar.gz"
        }
      }
    },
    {
      "component": {
        "type": "other",
        "other": {
          "name": "tpm2-tss",
          "version": "2.4.6",
          "downloadUrl": "https://github.com/tpm2-software/tpm2-tss/releases/download/2.4.6/tpm2-tss-2.4.6.tar.gz"
        }
      }
    },
    {
      "component": {
        "type": "other",
        "other": {
          "name": "tracelogging",
          "version": "0.2",
          "downloadUrl": "https://github.com/microsoft/tracelogging/archive/v0.2.tar.gz"
        }
      }
    },
    {
      "component": {
        "type": "other",
        "other": {
          "name": "traceroute",
          "version": "2.1.0",
          "downloadUrl": "http://downloads.sourceforge.net/project/traceroute/traceroute/traceroute-2.1.0/traceroute-2.1.0.tar.gz"
        }
      }
    },
    {
      "component": {
        "type": "other",
        "other": {
          "name": "tree",
          "version": "1.7.0",
          "downloadUrl": "http://mama.indstate.edu/users/ice/tree/src/tree-1.7.0.tgz"
        }
      }
    },
    {
      "component": {
        "type": "other",
        "other": {
          "name": "trousers",
          "version": "0.3.14",
          "downloadUrl": "https://sourceforge.net/projects/trousers/files/trousers/0.3.14/trousers-0.3.14.tar.gz"
        }
      }
    },
    {
      "component": {
        "type": "other",
        "other": {
          "name": "tzdata",
          "version": "2021e",
          "downloadUrl": "https://data.iana.org/time-zones/releases/tzdata2021e.tar.gz"
        }
      }
    },
    {
      "component": {
        "type": "other",
        "other": {
          "name": "uclibc-ng",
          "version": "1.0.37",
          "downloadUrl": "https://downloads.uclibc-ng.org/releases/1.0.37/uClibc-ng-1.0.37.tar.xz"
        }
      }
    },
    {
      "component": {
        "type": "other",
        "other": {
          "name": "uid_wrapper",
          "version": "1.2.7",
          "downloadUrl": "https://ftp.samba.org/pub/cwrap/uid_wrapper-1.2.7.tar.gz"
        }
      }
    },
    {
      "component": {
        "type": "other",
        "other": {
          "name": "unbound",
          "version": "1.10.0",
          "downloadUrl": "https://github.com/NLnetLabs/unbound/archive/release-1.10.0.tar.gz"
        }
      }
    },
    {
      "component": {
        "type": "other",
        "other": {
          "name": "unixODBC",
          "version": "2.3.7",
          "downloadUrl": "ftp://ftp.unixodbc.org/pub/unixODBC/unixODBC-2.3.7.tar.gz"
        }
      }
    },
    {
      "component": {
        "type": "other",
        "other": {
          "name": "unzip",
          "version": "6.0",
          "downloadUrl": "https://downloads.sourceforge.net/infozip/unzip60.tar.gz"
        }
      }
    },
    {
      "component": {
        "type": "other",
        "other": {
          "name": "urfave-cli",
          "version": "2.3.0",
          "downloadUrl": "https://github.com/urfave/cli/archive/v2.3.0.tar.gz"
        }
      }
    },
    {
      "component": {
        "type": "other",
        "other": {
          "name": "usbutils",
          "version": "010",
          "downloadUrl": "https://www.kernel.org/pub/linux/utils/usb/usbutils/usbutils-010.tar.xz"
        }
      }
    },
    {
      "component": {
        "type": "other",
        "other": {
          "name": "userspace-rcu",
          "version": "0.10.1",
          "downloadUrl": "https://github.com/urcu/userspace-rcu/archive/v0.10.1.tar.gz"
        }
      }
    },
    {
      "component": {
        "type": "other",
        "other": {
          "name": "utf8proc",
          "version": "2.2.0",
          "downloadUrl": "https://github.com/JuliaStrings/utf8proc/archive/v2.2.0.tar.gz"
        }
      }
    },
    {
      "component": {
        "type": "other",
        "other": {
          "name": "util-linux",
          "version": "2.32.1",
          "downloadUrl": "https://mirrors.edge.kernel.org/pub/linux/utils/util-linux/v2.32/util-linux-2.32.1.tar.xz"
        }
      }
    },
    {
      "component": {
        "type": "other",
        "other": {
          "name": "uuid",
          "version": "1.6.2",
          "downloadUrl": "ftp://ftp.ossp.org/pkg/lib/uuid/uuid-1.6.2.tar.gz"
        }
      }
    },
    {
      "component": {
        "type": "other",
        "other": {
          "name": "vala",
          "version": "0.34.6",
          "downloadUrl": "http://download.gnome.org/sources/vala/0.34/vala-0.34.6.tar.xz"
        }
      }
    },
    {
      "component": {
        "type": "other",
        "other": {
          "name": "valgrind",
          "version": "3.15.0",
          "downloadUrl": "https://sourceware.org/pub/valgrind/valgrind-3.15.0.tar.bz2"
        }
      }
    },
    {
      "component": {
        "type": "other",
        "other": {
          "name": "videoproto",
          "version": "2.3.3",
          "downloadUrl": "https://www.x.org/pub/individual/proto/videoproto-2.3.3.tar.bz2"
        }
      }
    },
    {
      "component": {
        "type": "other",
        "other": {
          "name": "vim",
          "version": "8.2.3582",
          "downloadUrl": "https://github.com/vim/vim/archive/v8.2.3582.tar.gz"
        }
      }
    },
    {
      "component": {
        "type": "other",
        "other": {
          "name": "vnstat",
          "version": "2.6",
          "downloadUrl": "https://github.com/vergoh/vnstat/archive/v2.6.tar.gz"
        }
      }
    },
    {
      "component": {
        "type": "other",
        "other": {
          "name": "vsftpd",
          "version": "3.0.3",
          "downloadUrl": "https://security.appspot.com/downloads/vsftpd-3.0.3.tar.gz"
        }
      }
    },
    {
      "component": {
        "type": "other",
        "other": {
          "name": "WALinuxAgent",
          "version": "2.2.54.2",
          "downloadUrl": "https://github.com/Azure/WALinuxAgent/archive/refs/tags/v2.2.54.2.tar.gz"
        }
      }
    },
    {
      "component": {
        "type": "other",
        "other": {
          "name": "websocketpp",
          "version": "0.8.1",
          "downloadUrl": "https://github.com/zaphoyd/websocketpp/archive/0.8.1.tar.gz"
        }
      }
    },
    {
      "component": {
        "type": "other",
        "other": {
          "name": "wget",
          "version": "1.21.2",
          "downloadUrl": "https://ftp.gnu.org/gnu/wget/wget-1.21.2.tar.gz"
        }
      }
    },
    {
      "component": {
        "type": "other",
        "other": {
          "name": "which",
          "version": "2.21",
          "downloadUrl": "http://ftp.gnu.org/gnu/which/which-2.21.tar.gz"
        }
      }
    },
    {
      "component": {
        "type": "other",
        "other": {
          "name": "words",
          "version": "3.0",
          "downloadUrl": "https://web.archive.org/web/20060527013227/http://www.dcs.shef.ac.uk/research/ilash/Moby/mwords.tar.Z"
        }
      }
    },
    {
      "component": {
        "type": "other",
        "other": {
          "name": "wpa_supplicant",
          "version": "2.9",
          "downloadUrl": "https://w1.fi/releases/wpa_supplicant-2.9.tar.gz"
        }
      }
    },
    {
      "component": {
        "type": "other",
        "other": {
          "name": "xcb-proto",
          "version": "1.12",
          "downloadUrl": "https://xcb.freedesktop.org/dist/xcb-proto-1.12.tar.bz2"
        }
      }
    },
    {
      "component": {
        "type": "other",
        "other": {
          "name": "xcmiscproto",
          "version": "1.2.2",
          "downloadUrl": "https://www.x.org/pub/individual/proto/xcmiscproto-1.2.2.tar.bz2"
        }
      }
    },
    {
      "component": {
        "type": "other",
        "other": {
          "name": "xerces-c",
          "version": "3.2.3",
          "downloadUrl": "https://archive.apache.org/dist/xerces/c/3/sources/xerces-c-3.2.3.tar.gz"
        }
      }
    },
    {
      "component": {
        "type": "other",
        "other": {
          "name": "xextproto",
          "version": "7.3.0",
          "downloadUrl": "https://www.x.org/pub/individual/proto/xextproto-7.3.0.tar.bz2"
        }
      }
    },
    {
      "component": {
        "type": "other",
        "other": {
          "name": "xf86bigfontproto",
          "version": "1.2.0",
          "downloadUrl": "https://www.x.org/pub/individual/proto/xf86bigfontproto-1.2.0.tar.bz2"
        }
      }
    },
    {
      "component": {
        "type": "other",
        "other": {
          "name": "xf86dgaproto",
          "version": "2.1",
          "downloadUrl": "https://www.x.org/pub/individual/proto/xf86dgaproto-2.1.tar.bz2"
        }
      }
    },
    {
      "component": {
        "type": "other",
        "other": {
          "name": "xf86driproto",
          "version": "2.1.1",
          "downloadUrl": "https://www.x.org/pub/individual/proto/xf86driproto-2.1.1.tar.bz2"
        }
      }
    },
    {
      "component": {
        "type": "other",
        "other": {
          "name": "xf86vidmodeproto",
          "version": "2.3.1",
          "downloadUrl": "https://www.x.org/pub/individual/proto/xf86vidmodeproto-2.3.1.tar.bz2"
        }
      }
    },
    {
      "component": {
        "type": "other",
        "other": {
          "name": "xfsprogs",
          "version": "5.0.0",
          "downloadUrl": "https://kernel.org/pub/linux/utils/fs/xfs/xfsprogs/xfsprogs-5.0.0.tar.xz"
        }
      }
    },
    {
      "component": {
        "type": "other",
        "other": {
          "name": "xineramaproto",
          "version": "1.2.1",
          "downloadUrl": "https://www.x.org/pub/individual/proto/xineramaproto-1.2.1.tar.bz2"
        }
      }
    },
    {
      "component": {
        "type": "other",
        "other": {
          "name": "xinetd",
          "version": "2.3.15",
          "downloadUrl": "https://github.com/xinetd-org/xinetd/archive/xinetd-2-3-15.tar.gz"
        }
      }
    },
    {
      "component": {
        "type": "other",
        "other": {
          "name": "xmlsec1",
          "version": "1.2.26",
          "downloadUrl": "https://www.aleksey.com/xmlsec//download/older-releases/xmlsec1-1.2.26.tar.gz"
        }
      }
    },
    {
      "component": {
        "type": "other",
        "other": {
          "name": "xmlstarlet",
          "version": "1.6.1",
          "downloadUrl": "https://downloads.sourceforge.net/project/xmlstar/xmlstarlet/1.6.1/xmlstarlet-1.6.1.tar.gz"
        }
      }
    },
    {
      "component": {
        "type": "other",
        "other": {
          "name": "xmlto",
          "version": "0.0.28",
          "downloadUrl": "http://releases.pagure.org/xmlto/xmlto-0.0.28.tar.gz"
        }
      }
    },
    {
      "component": {
        "type": "other",
        "other": {
          "name": "xproto",
          "version": "7.0.31",
          "downloadUrl": "https://www.x.org/pub/individual/proto/xproto-7.0.31.tar.bz2"
        }
      }
    },
    {
      "component": {
        "type": "other",
        "other": {
          "name": "xtrans",
          "version": "1.3.5",
          "downloadUrl": "https://www.x.org/pub/individual/lib/xtrans-1.3.5.tar.bz2"
        }
      }
    },
    {
      "component": {
        "type": "other",
        "other": {
          "name": "xz",
          "version": "5.2.4",
          "downloadUrl": "http://tukaani.org/xz/xz-5.2.4.tar.xz"
        }
      }
    },
    {
      "component": {
        "type": "other",
        "other": {
          "name": "yajl",
          "version": "2.1.0",
          "downloadUrl": "https://github.com/lloyd/yajl/archive/2.1.0.tar.gz"
        }
      }
    },
    {
      "component": {
        "type": "other",
        "other": {
          "name": "yaml-cpp",
          "version": "0.6.2",
          "downloadUrl": "https://github.com/jbeder/yaml-cpp/archive/yaml-cpp-0.6.2.tar.gz"
        }
      }
    },
    {
      "component": {
        "type": "other",
        "other": {
          "name": "yasm",
          "version": "1.3.0",
          "downloadUrl": " http://www.tortall.net/projects/yasm/releases/yasm-1.3.0.tar.gz"
        }
      }
    },
    {
      "component": {
        "type": "other",
        "other": {
          "name": "zchunk",
          "version": "1.1.5",
          "downloadUrl": "https://github.com/zchunk/zchunk/archive/1.1.5.tar.gz"
        }
      }
    },
    {
      "component": {
        "type": "other",
        "other": {
          "name": "zeromq",
          "version": "4.3.4",
          "downloadUrl": "https://github.com/zeromq/libzmq/releases/download/v4.3.4/zeromq-4.3.4.tar.gz"
        }
      }
    },
    {
      "component": {
        "type": "other",
        "other": {
          "name": "zip",
          "version": "3.0",
          "downloadUrl": "https://downloads.sourceforge.net/infozip/zip30.tar.gz"
        }
      }
    },
    {
      "component": {
        "type": "other",
        "other": {
          "name": "zipper",
          "version": "1.0.1",
          "downloadUrl": "https://github.com/sebastiandev/zipper/archive/v1.0.1.tar.gz"
        }
      }
    },
    {
      "component": {
        "type": "other",
        "other": {
          "name": "zlib",
          "version": "1.2.11",
          "downloadUrl": "http://www.zlib.net/zlib-1.2.11.tar.xz"
        }
      }
    },
    {
      "component": {
        "type": "other",
        "other": {
          "name": "zsh",
          "version": "5.8",
          "downloadUrl": "https://sourceforge.net/projects/zsh/files/zsh/5.8/zsh-5.8.tar.xz"
        }
      }
    },
    {
      "component": {
        "type": "other",
        "other": {
          "name": "zstd",
          "version": "1.4.9",
          "downloadUrl": "https://github.com/facebook/zstd/releases/download/v1.4.9/zstd-1.4.9.tar.gz"
        }
      }
    }
  ],
  "Version": 1
}<|MERGE_RESOLUTION|>--- conflicted
+++ resolved
@@ -1845,13 +1845,8 @@
         "type": "other",
         "other": {
           "name": "golang",
-<<<<<<< HEAD
-          "version": "1.16.9",
-          "downloadUrl": "https://golang.org/dl/go1.16.9.src.tar.gz"
-=======
           "version": "1.16.10",
           "downloadUrl": "https://golang.org/dl/go1.16.10.src.tar.gz"
->>>>>>> b50029ea
         }
       }
     },
