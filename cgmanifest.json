{
  "Registrations": [
    {
      "component": {
        "type": "other",
        "other": {
          "name": "CUnit",
          "version": "2.1.3",
          "downloadUrl": "https://downloads.sourceforge.net/CUnit/CUnit-2.1-3.tar.bz2"
        }
      }
    },
    {
      "component": {
        "type": "other",
        "other": {
          "name": "Cython",
          "version": "0.29.13",
          "downloadUrl": "https://github.com/cython/cython/archive/0.29.13.tar.gz"
        }
      }
    },
    {
      "component": {
        "type": "other",
        "other": {
          "name": "GSL",
          "version": "2.0.0",
          "downloadUrl": "https://github.com/microsoft/GSL/archive/v2.0.0.tar.gz"
        }
      }
    },
    {
      "component": {
        "type": "other",
        "other": {
          "name": "ModemManager",
          "version": "1.10.4",
          "downloadUrl": "https://www.freedesktop.org/software/ModemManager/ModemManager-1.10.4.tar.xz"
        }
      }
    },
    {
      "component": {
        "type": "other",
        "other": {
          "name": "OpenIPMI",
          "version": "2.0.25",
          "downloadUrl": "https://sourceforge.net/projects/openipmi/files/latest/download/openipmi-2.0.25.tar.gz"
        }
      }
    },
    {
      "component": {
        "type": "other",
        "other": {
          "name": "PyPAM",
          "version": "0.5.0",
          "downloadUrl": "https://src.fedoraproject.org/repo/pkgs/PyPAM/PyPAM-0.5.0.tar.gz/f1e7c2c56421dda28a75ace59a3c8871/PyPAM-0.5.0.tar.gz"
        }
      }
    },
    {
      "component": {
        "type": "other",
        "other": {
          "name": "PyYAML",
          "version": "3.13",
          "downloadUrl": "https://pyyaml.org/download/pyyaml/PyYAML-3.13.tar.gz"
        }
      }
    },
    {
      "component": {
        "type": "other",
        "other": {
          "name": "WALinuxAgent",
          "version": "2.2.52",
          "downloadUrl": "https://github.com/Azure/WALinuxAgent/archive/v2.2.52.tar.gz"
        }
      }
    },
    {
      "component": {
        "type": "other",
        "other": {
          "name": "acl",
          "version": "2.2.53",
          "downloadUrl": "https://download-mirror.savannah.gnu.org/releases/acl/acl-2.2.53.tar.gz"
        }
      }
    },
    {
      "component": {
        "type": "other",
        "other": {
          "name": "alsa-lib",
          "version": "1.2.2",
          "downloadUrl": "https://www.alsa-project.org/files/pub/lib/alsa-lib-1.2.2.tar.bz2"
        }
      }
    },
    {
      "component": {
        "type": "other",
        "other": {
          "name": "alsa-utils",
          "version": "1.2.2",
          "downloadUrl": "https://www.alsa-project.org/files/pub/utils/alsa-utils-1.2.2.tar.bz2"
        }
      }
    },
    {
      "component": {
        "type": "other",
        "other": {
          "name": "ansible",
          "version": "2.9.12",
          "downloadUrl": "https://releases.ansible.com/ansible/ansible-2.9.12.tar.gz"
        }
      }
    },
    {
      "component": {
        "type": "other",
        "other": {
          "name": "ant",
          "version": "1.10.9",
          "downloadUrl": "https://archive.apache.org/dist/ant/source/apache-ant-1.10.9-src.tar.xz"
        }
      }
    },
    {
      "component": {
        "type": "other",
        "other": {
          "name": "ant-contrib",
          "version": "1.0b3",
          "downloadUrl": "https://sourceforge.net/projects/ant-contrib/files/ant-contrib/1.0b3/ant-contrib-1.0b3-src.tar.bz2"
        }
      }
    },
    {
      "component": {
        "type": "other",
        "other": {
          "name": "apparmor",
          "version": "2.13",
          "downloadUrl": "https://launchpad.net/apparmor/2.13/2.13.0/+download/apparmor-2.13.tar.gz"
        }
      }
    },
    {
      "component": {
        "type": "other",
        "other": {
          "name": "apr",
          "version": "1.6.5",
          "downloadUrl": "http://archive.apache.org/dist/apr/apr-1.6.5.tar.gz"
        }
      }
    },
    {
      "component": {
        "type": "other",
        "other": {
          "name": "apr-util",
          "version": "1.6.1",
          "downloadUrl": "http://archive.apache.org/dist/apr/apr-util-1.6.1.tar.gz"
        }
      }
    },
    {
      "component": {
        "type": "other",
        "other": {
          "name": "asciidoc",
          "version": "8.6.10",
          "downloadUrl": "https://github.com/asciidoc/asciidoc-py3/archive/8.6.10.tar.gz"
        }
      }
    },
    {
      "component": {
        "type": "other",
        "other": {
          "name": "aspnetcore-runtime-3.1",
          "version": "3.1.5",
          "downloadUrl": "https://download.visualstudio.microsoft.com/download/pr/6827d794-a218-4352-b3b3-a19ec773c975/e3e53bc2f20df220a29c6e09f74d8a00/aspnetcore-runtime-3.1.5-linux-x64.tar.gz"
        }
      }
    },
    {
      "component": {
        "type": "other",
        "other": {
          "name": "at",
          "version": "3.1.23",
          "downloadUrl": "http://ftp.debian.org/debian/pool/main/a/at/at_3.1.23.orig.tar.gz"
        }
      }
    },
    {
      "component": {
        "type": "other",
        "other": {
          "name": "atf",
          "version": "0.20",
          "downloadUrl": "https://github.com/jmmv/atf/releases/download/atf-0.20/atf-0.20.tar.gz"
        }
      }
    },
    {
      "component": {
        "type": "other",
        "other": {
          "name": "atftp",
          "version": "0.7.2",
          "downloadUrl": "http://sourceforge.net/projects/atftp/files/latest/download/atftp-0.7.2.tar.gz"
        }
      }
    },
    {
      "component": {
        "type": "other",
        "other": {
          "name": "attr",
          "version": "2.4.48",
          "downloadUrl": "https://download-mirror.savannah.gnu.org/releases/attr/attr-2.4.48.tar.gz"
        }
      }
    },
    {
      "component": {
        "type": "other",
        "other": {
          "name": "audit",
          "version": "3.0",
          "downloadUrl": "https://people.redhat.com/sgrubb/audit/audit-3.0-alpha8.tar.gz"
        }
      }
    },
    {
      "component": {
        "type": "other",
        "other": {
          "name": "auoms",
          "version": "2.2.5",
          "downloadUrl": "https://github.com/microsoft/OMS-Auditd-Plugin/archive/v2.2.5-0.tar.gz"
        }
      }
    },
    {
      "component": {
        "type": "other",
        "other": {
          "name": "autoconf",
          "version": "2.69",
          "downloadUrl": "http://ftp.gnu.org/gnu/autoconf/autoconf-2.69.tar.xz"
        }
      }
    },
    {
      "component": {
        "type": "other",
        "other": {
          "name": "autoconf-archive",
          "version": "2018.03.13",
          "downloadUrl": "http://ftp.gnu.org/gnu/autoconf-archive/autoconf-archive-2018.03.13.tar.xz"
        }
      }
    },
    {
      "component": {
        "type": "other",
        "other": {
          "name": "autoconf213",
          "version": "2.13",
          "downloadUrl": "ftp://prep.ai.mit.edu/pub/gnu/autoconf/autoconf-2.13.tar.gz"
        }
      }
    },
    {
      "component": {
        "type": "other",
        "other": {
          "name": "autofs",
          "version": "5.1.4",
          "downloadUrl": "http://www.kernel.org/pub/linux/daemons/autofs/v5/autofs-5.1.4.tar.xz"
        }
      }
    },
    {
      "component": {
        "type": "other",
        "other": {
          "name": "autogen",
          "version": "5.18.16",
          "downloadUrl": "ftp://ftp.gnu.org/gnu/autogen/rel5.18.16/autogen-5.18.16.tar.xz"
        }
      }
    },
    {
      "component": {
        "type": "other",
        "other": {
          "name": "automake",
          "version": "1.16.1",
          "downloadUrl": "http://ftp.gnu.org/gnu/automake/automake-1.16.1.tar.xz"
        }
      }
    },
    {
      "component": {
        "type": "other",
        "other": {
<<<<<<< HEAD
          "name": "azure-iot-sdk-c",
          "version": "2020.02.04.1",
          "downloadUrl": "https://github.com/Azure/azure-iot-sdk-c/archive/LTS_02_2020_Ref01.tar.gz"
=======
          "name": "azure-iotedge",
          "version": "1.1.0",
          "downloadUrl": "https://github.com/Azure/iotedge/archive/1.1.0.tar.gz"
>>>>>>> 7277504b
        }
      }
    },
    {
      "component": {
        "type": "other",
        "other": {
          "name": "azure-iotedge",
          "version": "1.0.9.1",
          "downloadUrl": "https://github.com/Azure/iotedge/archive/1.0.9.1.tar.gz"
        }
      }
    },
    {
      "component": {
        "type": "other",
        "other": {
          "name": "azure-storage-cpp",
          "version": "7.3.0",
          "downloadUrl": "https://github.com/Azure/azure-storage-cpp/archive/v7.3.0.tar.gz"
        }
      }
    },
    {
      "component": {
        "type": "other",
        "other": {
          "name": "babel",
          "version": "2.6.0",
          "downloadUrl": "https://files.pythonhosted.org/packages/be/cc/9c981b249a455fa0c76338966325fc70b7265521bad641bf2932f77712f4/Babel-2.6.0.tar.gz"
        }
      }
    },
    {
      "component": {
        "type": "other",
        "other": {
          "name": "babeltrace2",
          "version": "2.0.1",
          "downloadUrl": "https://www.efficios.com/files/babeltrace/babeltrace2-2.0.1.tar.bz2"
        }
      }
    },
    {
      "component": {
        "type": "other",
        "other": {
          "name": "bash",
          "version": "4.4.18",
          "downloadUrl": "http://ftp.gnu.org/gnu/bash/bash-4.4.18.tar.gz"
        }
      }
    },
    {
      "component": {
        "type": "other",
        "other": {
          "name": "bash-completion",
          "version": "2.7",
          "downloadUrl": "https://github.com/scop/bash-completion/releases/download/2.7/bash-completion-2.7.tar.xz"
        }
      }
    },
    {
      "component": {
        "type": "other",
        "other": {
          "name": "bc",
          "version": "1.07.1",
          "downloadUrl": "https://ftp.gnu.org/gnu/bc/bc-1.07.1.tar.gz"
        }
      }
    },
    {
      "component": {
        "type": "other",
        "other": {
          "name": "bcc",
          "version": "0.12.0",
          "downloadUrl": "https://github.com/iovisor/bcc/releases/download/v0.12.0/bcc-src-with-submodule.tar.gz"
        }
      }
    },
    {
      "component": {
        "type": "other",
        "other": {
          "name": "bind",
          "version": "9.16.3",
          "downloadUrl": "https://ftp.isc.org/isc/bind9/9.16.3/bind-9.16.3.tar.xz"
        }
      }
    },
    {
      "component": {
        "type": "other",
        "other": {
          "name": "binutils",
          "version": "2.32",
          "downloadUrl": "http://ftp.gnu.org/gnu/binutils/binutils-2.32.tar.xz"
        }
      }
    },
    {
      "component": {
        "type": "other",
        "other": {
          "name": "bison",
          "version": "3.1",
          "downloadUrl": "http://ftp.gnu.org/gnu/bison/bison-3.1.tar.xz"
        }
      }
    },
    {
      "component": {
        "type": "other",
        "other": {
          "name": "blktrace",
          "version": "1.2.0",
          "downloadUrl": "https://git.kernel.org/pub/scm/linux/kernel/git/axboe/blktrace.git/snapshot/blktrace-1.2.0.tar.gz"
        }
      }
    },
    {
      "component": {
        "type": "other",
        "other": {
          "name": "blobfuse",
          "version": "1.3.6",
          "downloadUrl": "https://github.com/Azure/azure-storage-fuse/archive/blobfuse-1.3.6.tar.gz"
        }
      }
    },
    {
      "component": {
        "type": "other",
        "other": {
          "name": "bmon",
          "version": "4.0",
          "downloadUrl": "https://github.com/tgraf/bmon/archive/v4.0.tar.gz"
        }
      }
    },
    {
      "component": {
        "type": "other",
        "other": {
          "name": "bond",
          "version": "8.0.1",
          "downloadUrl": "https://github.com/microsoft/bond/archive/8.0.1.tar.gz"
        }
      }
    },
    {
      "component": {
        "type": "other",
        "other": {
          "name": "boost",
          "version": "1.66.0",
          "downloadUrl": "http://downloads.sourceforge.net/boost/boost_1_66_0.tar.bz2"
        }
      }
    },
    {
      "component": {
        "type": "other",
        "other": {
          "name": "bpftrace",
          "version": "0.11.4",
          "downloadUrl": "https://github.com/iovisor/bpftrace/archive/v0.11.4.tar.gz"
        }
      }
    },
    {
      "component": {
        "type": "other",
        "other": {
          "name": "bridge-utils",
          "version": "1.6",
          "downloadUrl": "https://kernel.org/pub/linux/utils/net/bridge-utils/bridge-utils-1.6.tar.xz"
        }
      }
    },
    {
      "component": {
        "type": "other",
        "other": {
          "name": "brotli",
          "version": "1.0.7",
          "downloadUrl": "https://github.com/google/brotli/archive/v1.0.7/brotli-1.0.7.tar.gz"
        }
      }
    },
    {
      "component": {
        "type": "other",
        "other": {
          "name": "btrfs-progs",
          "version": "4.19",
          "downloadUrl": "https://www.kernel.org/pub/linux/kernel/people/kdave/btrfs-progs/btrfs-progs-v4.19.tar.xz"
        }
      }
    },
    {
      "component": {
        "type": "other",
        "other": {
          "name": "bubblewrap",
          "version": "0.3.0",
          "downloadUrl": "https://github.com/containers/bubblewrap/releases/download/v0.3.0/bubblewrap-0.3.0.tar.xz"
        }
      }
    },
    {
      "component": {
        "type": "other",
        "other": {
          "name": "busybox",
          "version": "1.32.0",
          "downloadUrl": "http://www.busybox.net/downloads/busybox-1.32.0.tar.bz2"
        }
      }
    },
    {
      "component": {
        "type": "other",
        "other": {
          "name": "byacc",
          "version": "1.9.20200330",
          "downloadUrl": "https://invisible-mirror.net/archives/byacc/byacc-20200330.tgz"
        }
      }
    },
    {
      "component": {
        "type": "other",
        "other": {
          "name": "bzip2",
          "version": "1.0.6",
          "downloadUrl": "https://downloads.sourceforge.net/project/bzip2/bzip2-1.0.6.tar.gz"
        }
      }
    },
    {
      "component": {
        "type": "other",
        "other": {
          "name": "c-ares",
          "version": "1.14.0",
          "downloadUrl": "http://c-ares.haxx.se/download/c-ares-1.14.0.tar.gz"
        }
      }
    },
    {
      "component": {
        "type": "other",
        "other": {
          "name": "ca-certificates",
          "version": "20200720",
          "downloadUrl": "https://hg.mozilla.org/releases/mozilla-release/raw-file/712412cb974c0392afe31fd9ce974b26ae3993c3/security/nss/lib/ckfw/builtins/certdata.txt"
        }
      }
    },
    {
      "component": {
        "type": "other",
        "other": {
          "name": "cairo",
          "version": "1.16.0",
          "downloadUrl": "https://cairographics.org/releases/cairo-1.16.0.tar.xz"
        }
      }
    },
    {
      "component": {
        "type": "other",
        "other": {
          "name": "calamares",
          "version": "3.2.11",
          "downloadUrl": "https://github.com/calamares/calamares/releases/download/v3.2.11/calamares-3.2.11.tar.gz"
        }
      }
    },
    {
      "component": {
        "type": "other",
        "other": {
<<<<<<< HEAD
=======
          "name": "c-ares",
          "version": "1.17.1",
          "downloadUrl": "https://c-ares.haxx.se/download/c-ares-1.17.1.tar.gz"
        }
      }
    },
    {
      "component": {
        "type": "other",
        "other": {
>>>>>>> 7277504b
          "name": "catch",
          "version": "2.10.2",
          "downloadUrl": "https://github.com/philsquared/Catch/archive/v2.10.2/catch-2.10.2.tar.gz"
        }
      }
    },
    {
      "component": {
        "type": "other",
        "other": {
          "name": "ccache",
          "version": "3.6",
          "downloadUrl": "https://github.com/ccache/ccache/releases/download/v3.6/ccache-3.6.tar.gz"
        }
      }
    },
    {
      "component": {
        "type": "other",
        "other": {
          "name": "cdrkit",
          "version": "1.1.11",
          "downloadUrl": "https://src.fedoraproject.org/repo/pkgs/cdrkit/cdrkit-1.1.11.tar.gz/efe08e2f3ca478486037b053acd512e9/cdrkit-1.1.11.tar.gz"
        }
      }
    },
    {
      "component": {
        "type": "other",
        "other": {
          "name": "ceph",
          "version": "15.2.4",
          "downloadUrl": "https://download.ceph.com/tarballs/ceph-15.2.4.tar.gz"
        }
      }
    },
    {
      "component": {
        "type": "other",
        "other": {
          "name": "check",
          "version": "0.12.0",
          "downloadUrl": "https://github.com/libcheck/check/archive/0.12.0.tar.gz"
        }
      }
    },
    {
      "component": {
        "type": "other",
        "other": {
          "name": "chkconfig",
          "version": "1.11",
          "downloadUrl": "https://github.com/fedora-sysv/chkconfig/archive/1.11.tar.gz"
        }
      }
    },
    {
      "component": {
        "type": "other",
        "other": {
          "name": "chrony",
          "version": "3.5.1",
          "downloadUrl": "https://download.tuxfamily.org/chrony/chrony-3.5.1.tar.gz"
        }
      }
    },
    {
      "component": {
        "type": "other",
        "other": {
          "name": "chrpath",
          "version": "0.16",
          "downloadUrl": "https://alioth-archive.debian.org/releases/chrpath/chrpath/0.16/chrpath-0.16.tar.gz"
        }
      }
    },
    {
      "component": {
        "type": "other",
        "other": {
          "name": "cifs-utils",
          "version": "6.8",
          "downloadUrl": "https://ftp.samba.org/pub/linux-cifs/cifs-utils/cifs-utils-6.8.tar.bz2"
        }
      }
    },
    {
      "component": {
        "type": "other",
        "other": {
          "name": "clamav",
          "version": "0.103.0",
          "downloadUrl": "https://www.clamav.net/downloads/production/clamav-0.103.0.tar.gz"
        }
      }
    },
    {
      "component": {
        "type": "other",
        "other": {
          "name": "clang",
          "version": "8.0.1",
          "downloadUrl": "https://github.com/llvm/llvm-project/releases/download/llvmorg-8.0.1/cfe-8.0.1.src.tar.xz"
        }
      }
    },
    {
      "component": {
        "type": "other",
        "other": {
          "name": "cloud-hypervisor",
          "version": "0.6.0",
          "downloadUrl": "https://github.com/cloud-hypervisor/cloud-hypervisor/archive/v0.6.0.tar.gz"
        }
      }
    },
    {
      "component": {
        "type": "other",
        "other": {
          "name": "cloud-init",
          "version": "19.1",
          "downloadUrl": "https://launchpad.net/cloud-init/trunk/19.1/+download/cloud-init-19.1.tar.gz"
        }
      }
    },
    {
      "component": {
        "type": "other",
        "other": {
          "name": "cloud-init-vmware-guestinfo",
          "version": "1.3.1",
          "downloadUrl": "https://github.com/vmware/cloud-init-vmware-guestinfo/archive/v1.3.1.tar.gz"
        }
      }
    },
    {
      "component": {
        "type": "other",
        "other": {
          "name": "cloud-utils-growpart",
          "version": "0.32",
          "downloadUrl": "https://launchpad.net/cloud-utils/trunk/0.32/+download/cloud-utils-0.32.tar.gz"
        }
      }
    },
    {
      "component": {
        "type": "other",
        "other": {
          "name": "cmake",
          "version": "3.17.3",
          "downloadUrl": "https://github.com/Kitware/CMake/releases/download/v3.17.3/cmake-3.17.3.tar.gz"
        }
      }
    },
    {
      "component": {
        "type": "other",
        "other": {
          "name": "cni",
          "version": "0.7.5",
          "downloadUrl": "https://github.com/containernetworking/plugins/archive/v0.7.5.tar.gz"
        }
      }
    },
    {
      "component": {
        "type": "other",
        "other": {
          "name": "conntrack-tools",
          "version": "1.4.5",
          "downloadUrl": "https://netfilter.org/projects/conntrack-tools/files/conntrack-tools-1.4.5.tar.bz2"
        }
      }
    },
    {
      "component": {
        "type": "other",
        "other": {
          "name": "coredns",
          "version": "1.6.5",
          "downloadUrl": "https://github.com/coredns/coredns/archive/v1.6.5.tar.gz"
        }
      }
    },
    {
      "component": {
        "type": "other",
        "other": {
          "name": "coredns",
          "version": "1.6.7",
          "downloadUrl": "https://github.com/coredns/coredns/archive/v1.6.7.tar.gz"
        }
      }
    },
    {
      "component": {
        "type": "other",
        "other": {
          "name": "coredns",
          "version": "1.7.0",
          "downloadUrl": "https://github.com/coredns/coredns/archive/v1.7.0.tar.gz"
        }
      }
    },
    {
      "component": {
        "type": "other",
        "other": {
          "name": "coreutils",
          "version": "8.30",
          "downloadUrl": "http://ftp.gnu.org/gnu/coreutils/coreutils-8.30.tar.xz"
        }
      }
    },
    {
      "component": {
        "type": "other",
        "other": {
          "name": "cpio",
          "version": "2.13",
          "downloadUrl": "https://ftp.gnu.org/gnu/cpio/cpio-2.13.tar.bz2"
        }
      }
    },
    {
      "component": {
        "type": "other",
        "other": {
          "name": "cpprest",
          "version": "2.10.14",
          "downloadUrl": "https://github.com/Microsoft/cpprestsdk/archive/v2.10.14.tar.gz"
        }
      }
    },
    {
      "component": {
        "type": "other",
        "other": {
          "name": "cppunit",
          "version": "1.12.1",
          "downloadUrl": "https://sourceforge.net/projects/cppunit/files/cppunit/1.12.1/cppunit-1.12.1.tar.gz"
        }
      }
    },
    {
      "component": {
        "type": "other",
        "other": {
          "name": "cracklib",
          "version": "2.9.7",
          "downloadUrl": "https://github.com/cracklib/cracklib/releases/download/v2.9.7/cracklib-2.9.7.tar.gz"
        }
      }
    },
    {
      "component": {
        "type": "other",
        "other": {
          "name": "crash",
          "version": "7.2.9",
          "downloadUrl": "https://github.com/crash-utility/crash/archive/7.2.9.tar.gz"
        }
      }
    },
    {
      "component": {
        "type": "other",
        "other": {
          "name": "crash-gcore-command",
          "version": "1.5.1",
          "downloadUrl": "https://github.com/crash-utility/crash-extensions/raw/master/crash-gcore-command-1.5.1.tar.gz"
        }
      }
    },
    {
      "component": {
        "type": "other",
        "other": {
          "name": "createrepo_c",
          "version": "0.11.1",
          "downloadUrl": "https://github.com/rpm-software-management/createrepo_c/archive/0.11.1.tar.gz"
        }
      }
    },
    {
      "component": {
        "type": "other",
        "other": {
          "name": "cri-tools",
          "version": "1.11.1",
          "downloadUrl": "https://github.com/kubernetes-sigs/cri-tools/archive/v1.11.1.tar.gz"
        }
      }
    },
    {
      "component": {
        "type": "other",
        "other": {
          "name": "cronie",
          "version": "1.5.2",
          "downloadUrl": "https://github.com/cronie-crond/cronie/releases/download/cronie-1.5.2/cronie-1.5.2.tar.gz"
        }
      }
    },
    {
      "component": {
        "type": "other",
        "other": {
          "name": "cryptsetup",
          "version": "2.3.3",
          "downloadUrl": "https://www.kernel.org/pub/linux/utils/cryptsetup/v2.3/cryptsetup-2.3.3.tar.xz"
        }
      }
    },
    {
      "component": {
        "type": "other",
        "other": {
          "name": "ctags",
          "version": "5.8",
          "downloadUrl": "http://prdownloads.sourceforge.net/ctags/ctags-5.8.tar.gz"
        }
      }
    },
    {
      "component": {
        "type": "other",
        "other": {
          "name": "curl",
          "version": "7.74.0",
          "downloadUrl": "https://curl.haxx.se/download/curl-7.74.0.tar.gz"
        }
      }
    },
    {
      "component": {
        "type": "other",
        "other": {
          "name": "cyrus-sasl",
          "version": "2.1.27",
          "downloadUrl": "https://github.com/cyrusimap/cyrus-sasl/releases/download/cyrus-sasl-2.1.27/cyrus-sasl-2.1.27.tar.gz"
        }
      }
    },
    {
      "component": {
        "type": "other",
        "other": {
          "name": "dbus",
          "version": "1.13.6",
          "downloadUrl": "http://dbus.freedesktop.org/releases/dbus/dbus-1.13.6.tar.gz"
        }
      }
    },
    {
      "component": {
        "type": "other",
        "other": {
          "name": "dbus-glib",
          "version": "0.110",
          "downloadUrl": "http://dbus.freedesktop.org/releases/dbus-glib/dbus-glib-0.110.tar.gz"
        }
      }
    },
    {
      "component": {
        "type": "other",
        "other": {
          "name": "dejagnu",
          "version": "1.6.2",
          "downloadUrl": "https://ftp.gnu.org/pub/gnu/dejagnu/dejagnu-1.6.2.tar.gz"
        }
      }
    },
    {
      "component": {
        "type": "other",
        "other": {
          "name": "dhcp",
          "version": "4.4.2",
          "downloadUrl": "ftp://ftp.isc.org/isc/dhcp/4.4.2/dhcp-4.4.2.tar.gz"
        }
      }
    },
    {
      "component": {
        "type": "other",
        "other": {
          "name": "dialog",
          "version": "1.3",
          "downloadUrl": "ftp://ftp.invisible-island.net/dialog/dialog-1.3-20180621.tgz"
        }
      }
    },
    {
      "component": {
        "type": "other",
        "other": {
          "name": "diffutils",
          "version": "3.6",
          "downloadUrl": "http://ftp.gnu.org/gnu/diffutils/diffutils-3.6.tar.xz"
        }
      }
    },
    {
      "component": {
        "type": "other",
        "other": {
          "name": "dkms",
          "version": "2.8.1",
          "downloadUrl": "https://github.com/dell/dkms/archive/v2.8.1.tar.gz"
        }
      }
    },
    {
      "component": {
        "type": "other",
        "other": {
          "name": "dmidecode",
          "version": "3.2",
          "downloadUrl": "https://download.savannah.gnu.org/releases/dmidecode/dmidecode-3.2.tar.xz"
        }
      }
    },
    {
      "component": {
        "type": "other",
        "other": {
          "name": "dnf",
          "version": "4.2.18",
          "downloadUrl": "https://github.com/rpm-software-management/dnf/archive/4.2.18.tar.gz"
        }
      }
    },
    {
      "component": {
        "type": "other",
        "other": {
          "name": "dnsmasq",
          "version": "2.84",
          "downloadUrl": "http://www.thekelleys.org.uk/dnsmasq/dnsmasq-2.84.tar.xz"
        }
      }
    },
    {
      "component": {
        "type": "other",
        "other": {
          "name": "docbook-dtd-xml",
          "version": "4.5",
          "downloadUrl": "https://docbook.org/xml/4.5/docbook-xml-4.5.zip"
        }
      }
    },
    {
      "component": {
        "type": "other",
        "other": {
          "name": "docbook-style-xsl",
          "version": "1.79.1",
          "downloadUrl": "http://downloads.sourceforge.net/docbook/docbook-xsl-1.79.1.tar.bz2"
        }
      }
    },
    {
      "component": {
        "type": "other",
        "other": {
          "name": "docbook5-schemas",
          "version": "5.1",
          "downloadUrl": "https://www.docbook.org/xml/5.1/docbook-v5.1-os.zip"
        }
      }
    },
    {
      "component": {
        "type": "other",
        "other": {
          "name": "dos2unix",
          "version": "7.4.1",
          "downloadUrl": "https://waterlan.home.xs4all.nl/dos2unix/dos2unix-7.4.1.tar.gz"
        }
      }
    },
    {
      "component": {
        "type": "other",
        "other": {
          "name": "dosfstools",
          "version": "4.1",
          "downloadUrl": "http://github.com/dosfstools/dosfstools/releases/download/v4.1/dosfstools-4.1.tar.gz"
        }
      }
    },
    {
      "component": {
        "type": "other",
        "other": {
          "name": "dotnet-runtime-3.1",
          "version": "3.1.5",
          "downloadUrl": "https://download.visualstudio.microsoft.com/download/pr/d00eaeea-6d7b-4e73-9d96-c0234ed3b665/0d25d9d1aeaebdeef01d15370d5cd22b/dotnet-runtime-3.1.5-linux-x64.tar.gz"
        }
      }
    },
    {
      "component": {
        "type": "other",
        "other": {
          "name": "dotnet-sdk-3.1",
          "version": "3.1.105",
          "downloadUrl": "https://download.visualstudio.microsoft.com/download/pr/37268c18-226d-436b-b13c-4b77b7f42140/17e8a85360206006a557d634d16713cd/dotnet-sdk-3.1.105-linux-x64.tar.gz"
        }
      }
    },
    {
      "component": {
        "type": "other",
        "other": {
          "name": "dpdk",
          "version": "18.11.2",
          "downloadUrl": "https://fast.dpdk.org/rel/dpdk-18.11.2.tar.xz"
        }
      }
    },
    {
      "component": {
        "type": "other",
        "other": {
          "name": "dracut",
          "version": "049",
          "downloadUrl": "http://www.kernel.org/pub/linux/utils/boot/dracut/dracut-049.tar.xz"
        }
      }
    },
    {
      "component": {
        "type": "other",
        "other": {
          "name": "dstat",
          "version": "0.7.4",
          "downloadUrl": "https://github.com/dstat-real/dstat/archive/v0.7.4.tar.gz"
        }
      }
    },
    {
      "component": {
        "type": "other",
        "other": {
          "name": "dtc",
          "version": "1.5.1",
          "downloadUrl": "https://kernel.org/pub/software/utils/dtc/dtc-1.5.1.tar.gz"
        }
      }
    },
    {
      "component": {
        "type": "other",
        "other": {
          "name": "dwz",
          "version": "0.13",
          "downloadUrl": "https://sourceware.org/ftp/dwz/releases/dwz-0.13.tar.xz"
        }
      }
    },
    {
      "component": {
        "type": "other",
        "other": {
          "name": "e2fsprogs",
          "version": "1.45.6",
          "downloadUrl": "https://prdownloads.sourceforge.net/e2fsprogs/e2fsprogs-1.45.6.tar.gz"
        }
      }
    },
    {
      "component": {
        "type": "other",
        "other": {
          "name": "ebtables",
          "version": "2.0.11",
          "downloadUrl": "https://netfilter.org/pub/ebtables/ebtables-2.0.11.tar.gz"
        }
      }
    },
    {
      "component": {
        "type": "other",
        "other": {
          "name": "ed",
          "version": "1.14.2",
          "downloadUrl": "https://src.fedoraproject.org/repo/pkgs/ed/ed-1.14.2.tar.xz/sha512/de838a6df785c7dc80f4b5ba84330bbe743983fd81218321d4ab84c4c3688fdafb4c005502f3228f0bfa2b6bcf342d64d9523ab73ee440b4f305a033f567cbc2/ed-1.14.2.tar.xz"
        }
      }
    },
    {
      "component": {
        "type": "other",
        "other": {
          "name": "efibootmgr",
          "version": "16",
          "downloadUrl": "https://github.com/rhboot/efibootmgr/releases/download/16/efibootmgr-16.tar.bz2"
        }
      }
    },
    {
      "component": {
        "type": "other",
        "other": {
          "name": "efivar",
          "version": "37",
          "downloadUrl": "https://github.com/rhboot/efivar/releases/download/37/efivar-37.tar.bz2"
        }
      }
    },
    {
      "component": {
        "type": "other",
        "other": {
          "name": "elfutils",
          "version": "0.176",
          "downloadUrl": "https://sourceware.org/elfutils/ftp/0.176/elfutils-0.176.tar.bz2"
        }
      }
    },
    {
      "component": {
        "type": "other",
        "other": {
          "name": "erlang",
          "version": "22.0.7",
          "downloadUrl": "https://github.com/erlang/otp/archive/OTP-22.0.7/otp-OTP-22.0.7.tar.gz"
        }
      }
    },
    {
      "component": {
        "type": "other",
        "other": {
          "name": "espeak-ng",
          "version": "1.50",
          "downloadUrl": "https://github.com/espeak-ng/espeak-ng/releases/download/1.50/espeak-ng-1.50.tgz"
        }
      }
    },
    {
      "component": {
        "type": "other",
        "other": {
          "name": "espeakup",
          "version": "0.80",
          "downloadUrl": "https://github.com/williamh/espeakup/archive/v0.80.tar.gz"
        }
      }
    },
    {
      "component": {
        "type": "other",
        "other": {
          "name": "etcd",
          "version": "3.4.13",
          "downloadUrl": "https://github.com/etcd-io/etcd/archive/v3.4.13.tar.gz"
        }
      }
    },
    {
      "component": {
        "type": "other",
        "other": {
          "name": "etcd",
          "version": "3.4.3",
          "downloadUrl": "https://github.com/etcd-io/etcd/archive/v3.4.3.tar.gz"
        }
      }
    },
    {
      "component": {
        "type": "other",
        "other": {
          "name": "ethtool",
          "version": "5.0",
          "downloadUrl": "https://www.kernel.org/pub/software/network/ethtool/ethtool-5.0.tar.xz"
        }
      }
    },
    {
      "component": {
        "type": "other",
        "other": {
          "name": "expat",
          "version": "2.2.6",
          "downloadUrl": "https://github.com/libexpat/libexpat/releases/download/R_2_2_6/expat-2.2.6.tar.bz2"
        }
      }
    },
    {
      "component": {
        "type": "other",
        "other": {
          "name": "expect",
          "version": "5.45.4",
          "downloadUrl": "https://sourceforge.net/projects/expect/files/Expect/5.45.4/expect5.45.4.tar.gz"
        }
      }
    },
    {
      "component": {
        "type": "other",
        "other": {
          "name": "extra-cmake-modules",
          "version": "5.61.0",
          "downloadUrl": "https://download.kde.org/stable/frameworks/5.61/extra-cmake-modules-5.61.0.tar.xz"
        }
      }
    },
    {
      "component": {
        "type": "other",
        "other": {
          "name": "fcgi",
          "version": "2.4.0",
          "downloadUrl": "https://src.fedoraproject.org/lookaside/extras/fcgi/fcgi-2.4.0.tar.gz/d15060a813b91383a9f3c66faf84867e/fcgi-2.4.0.tar.gz"
        }
      }
    },
    {
      "component": {
        "type": "other",
        "other": {
          "name": "file",
          "version": "5.38",
          "downloadUrl": "ftp://ftp.astron.com/pub/file/file-5.38.tar.gz"
        }
      }
    },
    {
      "component": {
        "type": "other",
        "other": {
          "name": "findutils",
          "version": "4.6.0",
          "downloadUrl": "http://ftp.gnu.org/gnu/findutils/findutils-4.6.0.tar.gz"
        }
      }
    },
    {
      "component": {
        "type": "other",
        "other": {
          "name": "finger",
          "version": "0.17",
          "downloadUrl": "http://ftp.linux.org.uk/pub/linux/Networking/netkit/bsd-finger-0.17.tar.gz"
        }
      }
    },
    {
      "component": {
        "type": "other",
        "other": {
          "name": "flannel",
          "version": "0.12.0",
          "downloadUrl": "https://github.com/coreos/flannel/archive/v0.12.0.tar.gz"
        }
      }
    },
    {
      "component": {
        "type": "other",
        "other": {
          "name": "flex",
          "version": "2.6.4",
          "downloadUrl": "https://github.com/westes/flex/releases/download/v2.6.4/flex-2.6.4.tar.gz"
        }
      }
    },
    {
      "component": {
        "type": "other",
        "other": {
          "name": "fluent-bit",
          "version": "1.4.1",
          "downloadUrl": "https://github.com/fluent/fluent-bit/archive/v1.4.1.tar.gz"
        }
      }
    },
    {
      "component": {
        "type": "other",
        "other": {
          "name": "fontconfig",
          "version": "2.13.91",
          "downloadUrl": "https://www.freedesktop.org/software/fontconfig/release/fontconfig-2.13.91.tar.gz"
        }
      }
    },
    {
      "component": {
        "type": "other",
        "other": {
          "name": "fping",
          "version": "4.2",
          "downloadUrl": "https://fping.org/dist/fping-4.2.tar.gz"
        }
      }
    },
    {
      "component": {
        "type": "other",
        "other": {
          "name": "freefont",
          "version": "20120503",
          "downloadUrl": "https://ftp.gnu.org/pub/gnu/freefont/freefont-ttf-20120503.zip"
        }
      }
    },
    {
      "component": {
        "type": "other",
        "other": {
          "name": "freetype",
          "version": "2.9.1",
          "downloadUrl": "https://download.savannah.gnu.org/releases/freetype/freetype-2.9.1.tar.gz"
        }
      }
    },
    {
      "component": {
        "type": "other",
        "other": {
          "name": "fuse",
          "version": "2.9.7",
          "downloadUrl": "https://github.com/libfuse/libfuse/releases/download/fuse-2.9.7/fuse-2.9.7.tar.gz"
        }
      }
    },
    {
      "component": {
        "type": "other",
        "other": {
          "name": "gawk",
          "version": "4.2.1",
          "downloadUrl": "http://ftp.gnu.org/gnu/gawk/gawk-4.2.1.tar.xz"
        }
      }
    },
    {
      "component": {
        "type": "other",
        "other": {
          "name": "gc",
          "version": "8.0.0",
          "downloadUrl": "https://www.hboehm.info/gc/gc_source/gc-8.0.0.tar.gz"
        }
      }
    },
    {
      "component": {
        "type": "other",
        "other": {
          "name": "gcc",
          "version": "9.1.0",
          "downloadUrl": "https://ftp.gnu.org/gnu/gcc/gcc-9.1.0/gcc-9.1.0.tar.xz"
        }
      }
    },
    {
      "component": {
        "type": "other",
        "other": {
          "name": "gdb",
          "version": "8.3",
          "downloadUrl": "https://ftp.gnu.org/gnu/gdb/gdb-8.3.tar.xz"
        }
      }
    },
    {
      "component": {
        "type": "other",
        "other": {
          "name": "gdbm",
          "version": "1.18",
          "downloadUrl": "http://ftp.gnu.org/gnu/gdbm/gdbm-1.18.tar.gz"
        }
      }
    },
    {
      "component": {
        "type": "other",
        "other": {
          "name": "gettext",
          "version": "0.21",
          "downloadUrl": "http://ftp.gnu.org/gnu/gettext/gettext-0.21.tar.xz"
        }
      }
    },
    {
      "component": {
        "type": "other",
        "other": {
          "name": "gflags",
          "version": "2.2.2",
          "downloadUrl": "https://github.com/gflags/gflags/archive/v2.2.2.tar.gz"
        }
      }
    },
    {
      "component": {
        "type": "other",
        "other": {
          "name": "git",
          "version": "2.23.3",
          "downloadUrl": "https://www.kernel.org/pub/software/scm/git/git-2.23.3.tar.xz"
        }
      }
    },
    {
      "component": {
        "type": "other",
        "other": {
          "name": "glib",
          "version": "2.58.0",
          "downloadUrl": "http://ftp.gnome.org/pub/gnome/sources/glib/2.58/glib-2.58.0.tar.xz"
        }
      }
    },
    {
      "component": {
        "type": "other",
        "other": {
          "name": "glib-networking",
          "version": "2.59.1",
          "downloadUrl": "http://ftp.gnome.org/pub/GNOME/sources/glib-networking/2.59/glib-networking-2.59.1.tar.xz"
        }
      }
    },
    {
      "component": {
        "type": "other",
        "other": {
          "name": "glibc",
          "version": "2.28",
          "downloadUrl": "https://ftp.gnu.org/gnu/glibc/glibc-2.28.tar.xz"
        }
      }
    },
    {
      "component": {
        "type": "other",
        "other": {
          "name": "glibmm24",
          "version": "2.56.0",
          "downloadUrl": "http://ftp.gnome.org/pub/GNOME/sources/glibmm/2.56/glibmm-2.56.0.tar.xz"
        }
      }
    },
    {
      "component": {
        "type": "other",
        "other": {
          "name": "gmp",
          "version": "6.1.2",
          "downloadUrl": "http://ftp.gnu.org/gnu/gmp/gmp-6.1.2.tar.xz"
        }
      }
    },
    {
      "component": {
        "type": "other",
        "other": {
          "name": "gnome-common",
          "version": "3.18.0",
          "downloadUrl": "https://ftp.gnome.org/pub/GNOME/sources/gnome-common/3.18/gnome-common-3.18.0.tar.xz"
        }
      }
    },
    {
      "component": {
        "type": "other",
        "other": {
          "name": "gnu-efi",
          "version": "3.0.9",
          "downloadUrl": "https://gigenet.dl.sourceforge.net/project/gnu-efi/gnu-efi-3.0.9.tar.bz2"
        }
      }
    },
    {
      "component": {
        "type": "other",
        "other": {
          "name": "gnupg2",
          "version": "2.2.20",
          "downloadUrl": "https://gnupg.org/ftp/gcrypt/gnupg/gnupg-2.2.20.tar.bz2"
        }
      }
    },
    {
      "component": {
        "type": "other",
        "other": {
          "name": "gnuplot",
          "version": "5.2.4",
          "downloadUrl": "http://downloads.sourceforge.net/gnuplot/gnuplot-5.2.4.tar.gz"
        }
      }
    },
    {
      "component": {
        "type": "other",
        "other": {
          "name": "gnutls",
          "version": "3.6.14",
          "downloadUrl": "ftp://ftp.gnutls.org/gcrypt/gnutls/v3.6/gnutls-3.6.14.tar.xz"
        }
      }
    },
    {
      "component": {
        "type": "other",
        "other": {
          "name": "go-md2man",
          "version": "2.0.0",
          "downloadUrl": "https://github.com/cpuguy83/go-md2man/archive/v2.0.0.tar.gz"
        }
      }
    },
    {
      "component": {
        "type": "other",
        "other": {
          "name": "gobject-introspection",
          "version": "1.58.0",
          "downloadUrl": "https://ftp.gnome.org/pub/GNOME/sources/gobject-introspection/1.58/gobject-introspection-1.58.0.tar.xz"
        }
      }
    },
    {
      "component": {
        "type": "other",
        "other": {
          "name": "golang",
          "version": "1.15.7",
          "downloadUrl": "https://dl.google.com/go/go1.15.7.src.tar.gz"
        }
      }
    },
    {
      "component": {
        "type": "other",
        "other": {
          "name": "gperf",
          "version": "3.1",
          "downloadUrl": "http://ftp.gnu.org/gnu/gperf/gperf-3.1.tar.gz"
        }
      }
    },
    {
      "component": {
        "type": "other",
        "other": {
          "name": "gperftools",
          "version": "2.7",
          "downloadUrl": "https://github.com/gperftools/gperftools/releases/download/gperftools-2.7/gperftools-2.7.tar.gz"
        }
      }
    },
    {
      "component": {
        "type": "other",
        "other": {
          "name": "gpgme",
          "version": "1.13.1",
          "downloadUrl": "https://www.gnupg.org/ftp/gcrypt/gpgme/gpgme-1.13.1.tar.bz2"
        }
      }
    },
    {
      "component": {
        "type": "other",
        "other": {
          "name": "gptfdisk",
          "version": "1.0.4",
          "downloadUrl": "http://downloads.sourceforge.net/project/gptfdisk/gptfdisk/1.0.4/gptfdisk-1.0.4.tar.gz"
        }
      }
    },
    {
      "component": {
        "type": "other",
        "other": {
          "name": "grep",
          "version": "3.1",
          "downloadUrl": "http://ftp.gnu.org/gnu/grep/grep-3.1.tar.xz"
        }
      }
    },
    {
      "component": {
        "type": "other",
        "other": {
          "name": "groff",
          "version": "1.22.3",
          "downloadUrl": "http://ftp.gnu.org/gnu/groff/groff-1.22.3.tar.gz"
        }
      }
    },
    {
      "component": {
        "type": "other",
        "other": {
          "name": "grpc",
          "version": "1.35.0",
          "downloadUrl": "https://github.com/grpc/grpc/archive/v1.35.0/grpc-1.35.0.tar.gz"
        }
      }
    },
    {
      "component": {
        "type": "other",
        "other": {
          "name": "grub2",
          "version": "2.06~rc1",
          "downloadUrl": "https://git.savannah.gnu.org/cgit/grub.git/snapshot/grub-2.06-rc1.tar.gz"
        }
      }
    },
    {
      "component": {
        "type": "other",
        "other": {
          "name": "gnulib",
          "version": "d271f868a8df9bbec29049d01e056481b7a1a263",
          "downloadUrl": "https://git.savannah.gnu.org/cgit/gnulib.git/snapshot/gnulib-d271f868a8df9bbec29049d01e056481b7a1a263.tar.gz"
        }
      }
    },
    {
      "component": {
        "type": "other",
        "other": {
          "name": "gtest",
          "version": "1.8.1",
          "downloadUrl": "https://github.com/google/googletest/archive/release-1.8.1.tar.gz"
        }
      }
    },
    {
      "component": {
        "type": "other",
        "other": {
          "name": "gtk-doc",
          "version": "1.29",
          "downloadUrl": "https://ftp.gnome.org/pub/gnome/sources/gtk-doc/1.29/gtk-doc-1.29.tar.xz"
        }
      }
    },
    {
      "component": {
        "type": "other",
        "other": {
          "name": "guile",
          "version": "2.0.14",
          "downloadUrl": "ftp://ftp.gnu.org/pub/gnu/guile/guile-2.0.14.tar.gz"
        }
      }
    },
    {
      "component": {
        "type": "other",
        "other": {
          "name": "gzip",
          "version": "1.9",
          "downloadUrl": "http://ftp.gnu.org/gnu/gzip/gzip-1.9.tar.xz"
        }
      }
    },
    {
      "component": {
        "type": "other",
        "other": {
          "name": "haproxy",
          "version": "2.1.5",
          "downloadUrl": "http://www.haproxy.org/download/2.1/src/haproxy-2.1.5.tar.gz"
        }
      }
    },
    {
      "component": {
        "type": "other",
        "other": {
          "name": "hardening-check",
          "version": "2.6",
          "downloadUrl": "http://ftp.debian.org/debian/pool/main/h/hardening-wrapper/hardening-wrapper_2.6.tar.xz"
        }
      }
    },
    {
      "component": {
        "type": "other",
        "other": {
          "name": "harfbuzz",
          "version": "1.9.0",
          "downloadUrl": "https://www.freedesktop.org/software/harfbuzz/release/harfbuzz-1.9.0.tar.bz2"
        }
      }
    },
    {
      "component": {
        "type": "other",
        "other": {
          "name": "haveged",
          "version": "1.9.8",
          "downloadUrl": "https://github.com/jirka-h/haveged/archive/v1.9.8/haveged-1.9.8.tar.gz"
        }
      }
    },
    {
      "component": {
        "type": "other",
        "other": {
          "name": "hdparm",
          "version": "9.56",
          "downloadUrl": "http://downloads.sourceforge.net/hdparm/hdparm-9.56.tar.gz"
        }
      }
    },
    {
      "component": {
        "type": "other",
        "other": {
          "name": "heimdal",
          "version": "7.7.0",
          "downloadUrl": "https://github.com/heimdal/heimdal/releases/download/heimdal-7.7.0/heimdal-7.7.0.tar.gz"
        }
      }
    },
    {
      "component": {
        "type": "other",
        "other": {
          "name": "http-parser",
          "version": "2.8.1",
          "downloadUrl": "https://github.com/nodejs/http-parser/archive/v2.8.1.tar.gz"
        }
      }
    },
    {
      "component": {
        "type": "other",
        "other": {
          "name": "httpd",
          "version": "2.4.46",
          "downloadUrl": "https://archive.apache.org/dist/httpd/httpd-2.4.46.tar.bz2"
        }
      }
    },
    {
      "component": {
        "type": "other",
        "other": {
          "name": "hyperv-daemons",
          "version": "5.10.21.1",
          "downloadUrl": "https://github.com/microsoft/CBL-Mariner-Linux-Kernel/archive/rolling-lts/mariner/5.10.21.1.tar.gz"
        }
      }
    },
    {
      "component": {
        "type": "other",
        "other": {
          "name": "i2c-tools",
          "version": "4.1",
          "downloadUrl": "https://www.kernel.org/pub/software/utils/i2c-tools/i2c-tools-4.1.tar.xz"
        }
      }
    },
    {
      "component": {
        "type": "other",
        "other": {
          "name": "iana-etc",
          "version": "2.30",
          "downloadUrl": "http://anduin.linuxfromscratch.org/sources/LFS/lfs-packages/conglomeration//iana-etc/iana-etc-2.30.tar.bz2"
        }
      }
    },
    {
      "component": {
        "type": "other",
        "other": {
          "name": "icu",
          "version": "64.2.0.2",
          "downloadUrl": "https://github.com/microsoft/icu/archive/v64.2.0.2.tar.gz"
        }
      }
    },
    {
      "component": {
        "type": "other",
        "other": {
          "name": "initscripts",
          "version": "9.70",
          "downloadUrl": "https://github.com/fedora-sysv/initscripts/archive/9.70.tar.gz"
        }
      }
    },
    {
      "component": {
        "type": "other",
        "other": {
          "name": "inotify-tools",
          "version": "3.14",
          "downloadUrl": "https://github.com/downloads/rvoicilas/inotify-tools/inotify-tools-3.14.tar.gz"
        }
      }
    },
    {
      "component": {
        "type": "other",
        "other": {
          "name": "intltool",
          "version": "0.51.0",
          "downloadUrl": "https://launchpad.net/intltool/trunk/0.51.0/+download/intltool-0.51.0.tar.gz"
        }
      }
    },
    {
      "component": {
        "type": "other",
        "other": {
          "name": "iotop",
          "version": "0.6",
          "downloadUrl": "http://guichaz.free.fr/iotop/files/iotop-0.6.tar.gz"
        }
      }
    },
    {
      "component": {
        "type": "other",
        "other": {
          "name": "iperf3",
          "version": "3.6",
          "downloadUrl": "https://github.com/esnet/iperf/archive/3.6.tar.gz"
        }
      }
    },
    {
      "component": {
        "type": "other",
        "other": {
          "name": "ipmitool",
          "version": "1.8.18",
          "downloadUrl": "https://github.com/ipmitool/ipmitool/archive/IPMITOOL_1_8_18/ipmitool-1.8.18.tar.gz"
        }
      }
    },
    {
      "component": {
        "type": "other",
        "other": {
          "name": "iproute",
          "version": "4.18.0",
          "downloadUrl": "https://www.kernel.org/pub/linux/utils/net/iproute2/iproute2-4.18.0.tar.xz"
        }
      }
    },
    {
      "component": {
        "type": "other",
        "other": {
          "name": "ipset",
          "version": "7.1",
          "downloadUrl": "http://ipset.netfilter.org/ipset-7.1.tar.bz2"
        }
      }
    },
    {
      "component": {
        "type": "other",
        "other": {
          "name": "iptables",
          "version": "1.8.3",
          "downloadUrl": "http://www.netfilter.org/projects/iptables/files/iptables-1.8.3.tar.bz2"
        }
      }
    },
    {
      "component": {
        "type": "other",
        "other": {
          "name": "iputils",
          "version": "20180629",
          "downloadUrl": "https://github.com/iputils/iputils/archive/s20180629.tar.gz"
        }
      }
    },
    {
      "component": {
        "type": "other",
        "other": {
          "name": "ipv6calc",
          "version": "2.2.0",
          "downloadUrl": "ftp://ftp.bieringer.de/pub/linux/IPv6/ipv6calc/ipv6calc-2.2.0.tar.gz"
        }
      }
    },
    {
      "component": {
        "type": "other",
        "other": {
          "name": "ipvsadm",
          "version": "1.29",
          "downloadUrl": "https://www.kernel.org/pub/linux/utils/kernel/ipvsadm/ipvsadm-1.29.tar.xz"
        }
      }
    },
    {
      "component": {
        "type": "other",
        "other": {
          "name": "ipxe",
          "version": "1.20.1",
          "downloadUrl": "https://github.com/ipxe/ipxe/archive/v1.20.1.tar.gz"
        }
      }
    },
    {
      "component": {
        "type": "other",
        "other": {
          "name": "irqbalance",
          "version": "1.6.0",
          "downloadUrl": "https://github.com/Irqbalance/irqbalance/archive/v1.6.0.tar.gz"
        }
      }
    },
    {
      "component": {
        "type": "other",
        "other": {
          "name": "itstool",
          "version": "2.0.6",
          "downloadUrl": "http://files.itstool.org/itstool/itstool-2.0.6.tar.bz2"
        }
      }
    },
    {
      "component": {
        "type": "other",
        "other": {
          "name": "ivykis",
          "version": "0.42.4",
          "downloadUrl": "https://github.com/buytenh/ivykis/archive/v0.42.4.tar.gz"
        }
      }
    },
    {
      "component": {
        "type": "other",
        "other": {
          "name": "jansson",
          "version": "2.11",
          "downloadUrl": "http://www.digip.org/jansson/releases/jansson-2.11.tar.gz"
        }
      }
    },
    {
      "component": {
        "type": "other",
        "other": {
          "name": "javapackages-tools",
          "version": "5.3.0",
          "downloadUrl": "https://github.com/fedora-java/javapackages/archive/5.3.0.tar.gz"
        }
      }
    },
    {
      "component": {
        "type": "other",
        "other": {
          "name": "jemalloc",
          "version": "5.2.1",
          "downloadUrl": "https://github.com/jemalloc/jemalloc/releases/download/5.2.1/jemalloc-5.2.1.tar.bz2"
        }
      }
    },
    {
      "component": {
        "type": "other",
        "other": {
          "name": "jna",
          "version": "5.5.0",
          "downloadUrl": "https://github.com/java-native-access/jna/archive/5.5.0/jna-5.5.0.tar.gz"
        }
      }
    },
    {
      "component": {
        "type": "other",
        "other": {
          "name": "jq",
          "version": "1.5",
          "downloadUrl": "https://github.com/stedolan/jq/releases/download/jq-1.5/jq-1.5.tar.gz"
        }
      }
    },
    {
      "component": {
        "type": "other",
        "other": {
          "name": "json-c",
          "version": "0.14",
          "downloadUrl": "https://github.com/json-c/json-c/archive/json-c-0.14-20200419.tar.gz"
        }
      }
    },
    {
      "component": {
        "type": "other",
        "other": {
          "name": "json-glib",
          "version": "1.4.4",
          "downloadUrl": "https://ftp.gnome.org/pub/GNOME/sources/json-glib/1.4/json-glib-1.4.4.tar.xz"
        }
      }
    },
    {
      "component": {
        "type": "other",
        "other": {
          "name": "jsonbuilder",
          "version": "0.2.1",
          "downloadUrl": "https://github.com/microsoft/jsonbuilder/archive/v0.2.1.tar.gz"
        }
      }
    },
    {
      "component": {
        "type": "other",
        "other": {
          "name": "kbd",
          "version": "2.0.4",
          "downloadUrl": "http://ftp.altlinux.org/pub/people/legion/kbd/kbd-2.0.4.tar.xz"
        }
      }
    },
    {
      "component": {
        "type": "other",
        "other": {
          "name": "kde-settings",
          "version": "30.0",
          "downloadUrl": "https://github.com/FedoraKDE/kde-settings/archive/30.0.tar.gz"
        }
      }
    },
    {
      "component": {
        "type": "other",
        "other": {
          "name": "keepalived",
          "version": "2.0.10",
          "downloadUrl": "https://github.com/acassen/keepalived/archive/v2.0.10.zip"
        }
      }
    },
    {
      "component": {
        "type": "other",
        "other": {
<<<<<<< HEAD
          "name": "kernel",
          "version": "5.4.91",
          "downloadUrl": "https://github.com/microsoft/WSL2-Linux-Kernel/archive/linux-msft-5.4.91.tar.gz"
=======
          "name": "kernel-headers",
          "version": "5.10.21.1",
          "downloadUrl": "https://github.com/microsoft/CBL-Mariner-Linux-Kernel/archive/rolling-lts/mariner/5.10.21.1.tar.gz"
>>>>>>> 7277504b
        }
      }
    },
    {
      "component": {
        "type": "other",
        "other": {
<<<<<<< HEAD
          "name": "kernel-headers",
          "version": "5.4.91",
          "downloadUrl": "https://github.com/microsoft/WSL2-Linux-Kernel/archive/linux-msft-5.4.91.tar.gz"
=======
          "name": "kernel-hyperv",
          "version": "5.10.21.1",
          "downloadUrl": "https://github.com/microsoft/CBL-Mariner-Linux-Kernel/archive/rolling-lts/mariner/5.10.21.1.tar.gz"
>>>>>>> 7277504b
        }
      }
    },
    {
      "component": {
        "type": "other",
        "other": {
<<<<<<< HEAD
          "name": "kernel-hyperv",
          "version": "5.4.91",
          "downloadUrl": "https://github.com/microsoft/WSL2-Linux-Kernel/archive/linux-msft-5.4.91.tar.gz"
=======
          "name": "kernel",
          "version": "5.10.21.1",
          "downloadUrl": "https://github.com/microsoft/CBL-Mariner-Linux-Kernel/archive/rolling-lts/mariner/5.10.21.1.tar.gz"
>>>>>>> 7277504b
        }
      }
    },
    {
      "component": {
        "type": "other",
        "other": {
          "name": "kexec-tools",
          "version": "2.0.21",
          "downloadUrl": "http://kernel.org/pub/linux/utils/kernel/kexec/kexec-tools-2.0.21.tar.xz"
        }
      }
    },
    {
      "component": {
        "type": "other",
        "other": {
          "name": "keyutils",
          "version": "1.5.10",
          "downloadUrl": "https://people.redhat.com/~dhowells/keyutils/keyutils-1.5.10.tar.bz2"
        }
      }
    },
    {
      "component": {
        "type": "other",
        "other": {
          "name": "kf5-kconfig",
          "version": "5.61.0",
          "downloadUrl": "https://download.kde.org/stable/frameworks/5.61/kconfig-5.61.0.tar.xz"
        }
      }
    },
    {
      "component": {
        "type": "other",
        "other": {
          "name": "kf5-kcoreaddons",
          "version": "5.61.0",
          "downloadUrl": "https://download.kde.org/stable/frameworks/5.61/kcoreaddons-5.61.0.tar.xz"
        }
      }
    },
    {
      "component": {
        "type": "other",
        "other": {
          "name": "kf5-ki18n",
          "version": "5.61.0",
          "downloadUrl": "https://download.kde.org/stable/frameworks/5.61/ki18n-5.61.0.tar.xz"
        }
      }
    },
    {
      "component": {
        "type": "other",
        "other": {
          "name": "kf5-kwidgetsaddons",
          "version": "5.61.0",
          "downloadUrl": "https://download.kde.org/stable/frameworks/5.61/kwidgetsaddons-5.61.0.tar.xz"
        }
      }
    },
    {
      "component": {
        "type": "other",
        "other": {
          "name": "kmod",
          "version": "25",
          "downloadUrl": "http://www.kernel.org/pub/linux/utils/kernel/kmod/kmod-25.tar.xz"
        }
      }
    },
    {
      "component": {
        "type": "other",
        "other": {
          "name": "kpmcore",
          "version": "3.3.0",
          "downloadUrl": "http://download.kde.org/stable/kpmcore/3.3.0/src/kpmcore-3.3.0.tar.xz"
        }
      }
    },
    {
      "component": {
        "type": "other",
        "other": {
          "name": "krb5",
          "version": "1.17",
          "downloadUrl": "https://web.mit.edu/kerberos/dist/krb5/1.17/krb5-1.17.tar.gz"
        }
      }
    },
    {
      "component": {
        "type": "other",
        "other": {
          "name": "kubernetes",
          "version": "1.17.13",
          "downloadUrl": "https://kubernetesartifacts.azureedge.net/kubernetes/v1.17.13-hotfix.20210310/binaries/kubernetes-node-linux-amd64.tar.gz"
        }
      }
    },
    {
      "component": {
        "type": "other",
        "other": {
          "name": "kubernetes",
          "version": "1.17.16",
          "downloadUrl": "https://kubernetesartifacts.azureedge.net/kubernetes/v1.17.16-hotfix.20210310/binaries/kubernetes-node-linux-amd64.tar.gz"
        }
      }
    },
    {
      "component": {
        "type": "other",
        "other": {
          "name": "kubernetes",
          "version": "1.18.10",
          "downloadUrl": "https://kubernetesartifacts.azureedge.net/kubernetes/v1.18.10-hotfix.20210310/binaries/kubernetes-node-linux-amd64.tar.gz"
        }
      }
    },
    {
      "component": {
        "type": "other",
        "other": {
          "name": "kubernetes",
          "version": "1.18.14",
          "downloadUrl": "https://kubernetesartifacts.azureedge.net/kubernetes/v1.18.14-hotfix.20210310/binaries/kubernetes-node-linux-amd64.tar.gz"
        }
      }
    },
    {
      "component": {
        "type": "other",
        "other": {
          "name": "kubernetes",
          "version": "1.19.6",
          "downloadUrl": "https://kubernetesartifacts.azureedge.net/kubernetes/v1.19.6-hotfix.20210310/binaries/kubernetes-node-linux-amd64.tar.gz"
        }
      }
    },
    {
      "component": {
        "type": "other",
        "other": {
          "name": "kyua",
          "version": "0.13",
          "downloadUrl": "https://github.com/jmmv/kyua/releases/download/kyua-0.13/kyua-0.13.tar.gz"
        }
      }
    },
    {
      "component": {
        "type": "other",
        "other": {
          "name": "lapack",
          "version": "3.8.0",
          "downloadUrl": "http://www.netlib.org/lapack/lapack-3.8.0.tar.gz"
        }
      }
    },
    {
      "component": {
        "type": "other",
        "other": {
          "name": "less",
          "version": "530",
          "downloadUrl": "http://www.greenwoodsoftware.com/less/less-530.tar.gz"
        }
      }
    },
    {
      "component": {
        "type": "other",
        "other": {
          "name": "leveldb",
          "version": "1.22",
          "downloadUrl": "https://github.com/google/leveldb/archive/1.22/leveldb-1.22.tar.gz"
        }
      }
    },
    {
      "component": {
        "type": "other",
        "other": {
          "name": "libacvp",
          "version": "1.2.0",
          "downloadUrl": "https://github.com/cisco/libacvp/archive/v1.2.0.tar.gz"
        }
      }
    },
    {
      "component": {
        "type": "other",
        "other": {
          "name": "libaio",
          "version": "0.3.112",
          "downloadUrl": "https://releases.pagure.org/libaio/libaio-0.3.112.tar.gz"
        }
      }
    },
    {
      "component": {
        "type": "other",
        "other": {
          "name": "libarchive",
          "version": "3.4.2",
          "downloadUrl": "https://github.com/libarchive/libarchive/releases/download/v3.4.2/libarchive-3.4.2.tar.gz"
        }
      }
    },
    {
      "component": {
        "type": "other",
        "other": {
          "name": "kubernetes",
          "version": "1.19.7",
          "downloadUrl": "https://kubernetesartifacts.azureedge.net/kubernetes/v1.19.7-hotfix.20210310/binaries/kubernetes-node-linux-amd64.tar.gz"
        }
      }
    },
    {
      "component": {
        "type": "other",
        "other": {
          "name": "libassuan",
          "version": "2.5.1",
          "downloadUrl": "ftp://ftp.gnupg.org/gcrypt/libassuan/libassuan-2.5.1.tar.bz2"
        }
      }
    },
    {
      "component": {
        "type": "other",
        "other": {
          "name": "libatasmart",
          "version": "0.19",
          "downloadUrl": "http://0pointer.de/public/libatasmart-0.19.tar.xz"
        }
      }
    },
    {
      "component": {
        "type": "other",
        "other": {
          "name": "libatomic_ops",
          "version": "7.6.6",
          "downloadUrl": "http://www.ivmaisoft.com/_bin/atomic_ops/libatomic_ops-7.6.6.tar.gz"
        }
      }
    },
    {
      "component": {
        "type": "other",
        "other": {
          "name": "libburn",
          "version": "1.4.8",
          "downloadUrl": "http://files.libburnia-project.org/releases/libburn-1.4.8.tar.gz"
        }
      }
    },
    {
      "component": {
        "type": "other",
        "other": {
          "name": "libcap",
          "version": "2.26",
          "downloadUrl": "https://www.kernel.org/pub/linux/libs/security/linux-privs/libcap2/libcap-2.26.tar.xz"
        }
      }
    },
    {
      "component": {
        "type": "other",
        "other": {
          "name": "libcap-ng",
          "version": "0.7.9",
          "downloadUrl": "http://people.redhat.com/sgrubb/libcap-ng/libcap-ng-0.7.9.tar.gz"
        }
      }
    },
    {
      "component": {
        "type": "other",
        "other": {
          "name": "libcgroup",
          "version": "0.41",
          "downloadUrl": "https://downloads.sourceforge.net/libcg/libcgroup-0.41.tar.bz2"
        }
      }
    },
    {
      "component": {
        "type": "other",
        "other": {
          "name": "libcomps",
          "version": "0.1.11",
          "downloadUrl": "https://github.com/rpm-software-management/libcomps/archive/libcomps-0.1.11.tar.gz"
        }
      }
    },
    {
      "component": {
        "type": "other",
        "other": {
          "name": "libconfig",
          "version": "1.7.2",
          "downloadUrl": "https://github.com/hyperrealm/libconfig/archive/v1.7.2.tar.gz"
        }
      }
    },
    {
      "component": {
        "type": "other",
        "other": {
          "name": "libconfini",
          "version": "1.16.0",
          "downloadUrl": "https://github.com/madmurphy/libconfini/archive/1.16.0.tar.gz"
        }
      }
    },
    {
      "component": {
        "type": "other",
        "other": {
          "name": "libconfuse",
          "version": "3.3",
          "downloadUrl": "https://github.com/libconfuse/libconfuse/releases/download/v3.3/confuse-3.3.tar.gz"
        }
      }
    },
    {
      "component": {
        "type": "other",
        "other": {
          "name": "libdb",
          "version": "5.3.28",
          "downloadUrl": "http://download.oracle.com/berkeley-db/db-5.3.28.tar.gz"
        }
      }
    },
    {
      "component": {
        "type": "other",
        "other": {
          "name": "libdnet",
          "version": "1.12",
          "downloadUrl": "https://github.com/dugsong/libdnet/archive/libdnet-1.12.tar.gz"
        }
      }
    },
    {
      "component": {
        "type": "other",
        "other": {
          "name": "libdnf",
          "version": "0.39.1",
          "downloadUrl": "https://github.com/rpm-software-management/libdnf/archive/0.39.1.tar.gz"
        }
      }
    },
    {
      "component": {
        "type": "other",
        "other": {
          "name": "libedit",
          "version": "3.1.20180525",
          "downloadUrl": "https://www.thrysoee.dk/editline/libedit-20180525-3.1.tar.gz"
        }
      }
    },
    {
      "component": {
        "type": "other",
        "other": {
          "name": "libestr",
          "version": "0.1.10",
          "downloadUrl": "http://libestr.adiscon.com/files/download/libestr-0.1.10.tar.gz"
        }
      }
    },
    {
      "component": {
        "type": "other",
        "other": {
          "name": "libev",
          "version": "4.24",
          "downloadUrl": "http://dist.schmorp.de/libev/Attic/libev-4.24.tar.gz"
        }
      }
    },
    {
      "component": {
        "type": "other",
        "other": {
          "name": "libevent",
          "version": "2.1.8",
          "downloadUrl": "https://github.com/libevent/libevent/releases/download/release-2.1.8-stable/libevent-2.1.8-stable.tar.gz"
        }
      }
    },
    {
      "component": {
        "type": "other",
        "other": {
          "name": "libfastjson",
          "version": "0.99.8",
          "downloadUrl": "https://github.com/rsyslog/libfastjson/archive/v0.99.8.tar.gz"
        }
      }
    },
    {
      "component": {
        "type": "other",
        "other": {
          "name": "libffi",
          "version": "3.2.1",
          "downloadUrl": "https://gcc.gnu.org/pub/libffi/libffi-3.2.1.tar.gz"
        }
      }
    },
    {
      "component": {
        "type": "other",
        "other": {
          "name": "libgcrypt",
          "version": "1.8.7",
          "downloadUrl": "https://gnupg.org/ftp/gcrypt/libgcrypt/libgcrypt-1.8.7.tar.bz2"
        }
      }
    },
    {
      "component": {
        "type": "other",
        "other": {
          "name": "libgpg-error",
          "version": "1.32",
          "downloadUrl": "ftp://ftp.gnupg.org/gcrypt/libgpg-error/libgpg-error-1.32.tar.bz2"
        }
      }
    },
    {
      "component": {
        "type": "other",
        "other": {
          "name": "libgssglue",
          "version": "0.4",
          "downloadUrl": "http://www.citi.umich.edu/projects/nfsv4/linux/libgssglue/libgssglue-0.4.tar.gz"
        }
      }
    },
    {
      "component": {
        "type": "other",
        "other": {
          "name": "libgsystem",
          "version": "2015.2",
          "downloadUrl": "https://src.fedoraproject.org/repo/pkgs/libgsystem/libgsystem-2015.2.tar.xz/e388e3ad3c2b527479cc8512f6ad9a37/libgsystem-2015.2.tar.xz"
        }
      }
    },
    {
      "component": {
        "type": "other",
        "other": {
          "name": "libgudev",
          "version": "232",
          "downloadUrl": "https://download.gnome.org/sources/libgudev/232/libgudev-232.tar.xz"
        }
      }
    },
    {
      "component": {
        "type": "other",
        "other": {
          "name": "libiothsm-std",
          "version": "1.1.0",
          "downloadUrl": "https://github.com/Azure/iotedge/archive/1.1.0.tar.gz"
        }
      }
    },
    {
      "component": {
        "type": "other",
        "other": {
          "name": "libisoburn",
          "version": "1.4.8",
          "downloadUrl": "http://files.libburnia-project.org/releases/libisoburn-1.4.8.tar.gz"
        }
      }
    },
    {
      "component": {
        "type": "other",
        "other": {
          "name": "libisofs",
          "version": "1.4.8",
          "downloadUrl": "http://files.libburnia-project.org/releases/libisofs-1.4.8.tar.gz"
        }
      }
    },
    {
      "component": {
        "type": "other",
        "other": {
          "name": "libjpeg-turbo",
          "version": "2.0.0",
          "downloadUrl": "http://downloads.sourceforge.net/libjpeg-turbo/libjpeg-turbo-2.0.0.tar.gz"
        }
      }
    },
    {
      "component": {
        "type": "other",
        "other": {
          "name": "libkcapi",
          "version": "1.2.0",
          "downloadUrl": "https://www.chronox.de/libkcapi/libkcapi-1.2.0.tar.xz"
        }
      }
    },
    {
      "component": {
        "type": "other",
        "other": {
          "name": "libksba",
          "version": "1.3.5",
          "downloadUrl": "https://www.gnupg.org/ftp/gcrypt/libksba/libksba-1.3.5.tar.bz2"
        }
      }
    },
    {
      "component": {
        "type": "other",
        "other": {
          "name": "liblogging",
          "version": "1.0.6",
          "downloadUrl": "http://download.rsyslog.com/liblogging/liblogging-1.0.6.tar.gz"
        }
      }
    },
    {
      "component": {
        "type": "other",
        "other": {
          "name": "libmaxminddb",
          "version": "1.5.0",
          "downloadUrl": "https://github.com/maxmind/libmaxminddb/releases/download/1.5.0/libmaxminddb-1.5.0.tar.gz"
        }
      }
    },
    {
      "component": {
        "type": "other",
        "other": {
          "name": "libmbim",
          "version": "1.18.2",
          "downloadUrl": "https://www.freedesktop.org/software/libmbim/libmbim-1.18.2.tar.xz"
        }
      }
    },
    {
      "component": {
        "type": "other",
        "other": {
          "name": "libmnl",
          "version": "1.0.4",
          "downloadUrl": "http://netfilter.org/projects/libmnl/files/libmnl-1.0.4.tar.bz2"
        }
      }
    },
    {
      "component": {
        "type": "other",
        "other": {
          "name": "libmodulemd",
          "version": "2.5.0",
          "downloadUrl": "https://github.com/fedora-modularity/libmodulemd/releases/download/libmodulemd-2.5.0/modulemd-2.5.0.tar.xz"
        }
      }
    },
    {
      "component": {
        "type": "other",
        "other": {
          "name": "libmpc",
          "version": "1.1.0",
          "downloadUrl": "https://ftp.gnu.org/gnu/mpc/mpc-1.1.0.tar.gz"
        }
      }
    },
    {
      "component": {
        "type": "other",
        "other": {
          "name": "libmspack",
          "version": "0.7.1alpha",
          "downloadUrl": "http://www.cabextract.org.uk/libmspack/libmspack-0.7.1alpha.tar.gz"
        }
      }
    },
    {
      "component": {
        "type": "other",
        "other": {
          "name": "libndp",
          "version": "1.7",
          "downloadUrl": "http://www.libndp.org/files/libndp-1.7.tar.gz"
        }
      }
    },
    {
      "component": {
        "type": "other",
        "other": {
          "name": "libnetfilter_conntrack",
          "version": "1.0.7",
          "downloadUrl": "http://www.netfilter.org/projects/libnetfilter_conntrack/files/libnetfilter_conntrack-1.0.7.tar.bz2"
        }
      }
    },
    {
      "component": {
        "type": "other",
        "other": {
          "name": "libnetfilter_cthelper",
          "version": "1.0.0",
          "downloadUrl": "http://www.netfilter.org/projects/libnetfilter_cthelper/files/libnetfilter_cthelper-1.0.0.tar.bz2"
        }
      }
    },
    {
      "component": {
        "type": "other",
        "other": {
          "name": "libnetfilter_cttimeout",
          "version": "1.0.0",
          "downloadUrl": "http://www.netfilter.org/projects/libnetfilter_cttimeout/files/libnetfilter_cttimeout-1.0.0.tar.bz2"
        }
      }
    },
    {
      "component": {
        "type": "other",
        "other": {
          "name": "libnetfilter_queue",
          "version": "1.0.3",
          "downloadUrl": "http://www.netfilter.org/projects/libnetfilter_queue/files/libnetfilter_queue-1.0.3.tar.bz2"
        }
      }
    },
    {
      "component": {
        "type": "other",
        "other": {
          "name": "libnfnetlink",
          "version": "1.0.1",
          "downloadUrl": "http://www.netfilter.org/projects/libnfnetlink/files/libnfnetlink-1.0.1.tar.bz2"
        }
      }
    },
    {
      "component": {
        "type": "other",
        "other": {
          "name": "libnftnl",
          "version": "1.1.9",
          "downloadUrl": "https://netfilter.org/projects/libnftnl/files/libnftnl-1.1.9.tar.bz2"
        }
      }
    },
    {
      "component": {
        "type": "other",
        "other": {
          "name": "libnl3",
          "version": "3.4.0",
          "downloadUrl": "https://github.com/thom311/libnl/releases/download/libnl3_4_0/libnl-3.4.0.tar.gz"
        }
      }
    },
    {
      "component": {
        "type": "other",
        "other": {
          "name": "libnsl2",
          "version": "1.2.0",
          "downloadUrl": "https://github.com/thkukuk/libnsl/archive/v1.2.0/libnsl-1.2.0.tar.gz"
        }
      }
    },
    {
      "component": {
        "type": "other",
        "other": {
          "name": "libpcap",
          "version": "1.9.1",
          "downloadUrl": "https://github.com/the-tcpdump-group/libpcap/archive/libpcap-1.9.1.tar.gz"
        }
      }
    },
    {
      "component": {
        "type": "other",
        "other": {
          "name": "libpipeline",
          "version": "1.5.0",
          "downloadUrl": "http://download.savannah.gnu.org/releases/libpipeline/libpipeline-1.5.0.tar.gz"
        }
      }
    },
    {
      "component": {
        "type": "other",
        "other": {
          "name": "libpng",
          "version": "1.6.37",
          "downloadUrl": "https://downloads.sourceforge.net/libpng/libpng-1.6.37.tar.xz"
        }
      }
    },
    {
      "component": {
        "type": "other",
        "other": {
          "name": "libpsl",
          "version": "0.20.2",
          "downloadUrl": "https://github.com/rockdaboot/libpsl/releases/download/libpsl-0.20.2/libpsl-0.20.2.tar.gz"
        }
      }
    },
    {
      "component": {
        "type": "other",
        "other": {
          "name": "libpwquality",
          "version": "1.4.2",
          "downloadUrl": "https://github.com/libpwquality/libpwquality/releases/download/libpwquality-1.4.2/libpwquality-1.4.2.tar.bz2"
        }
      }
    },
    {
      "component": {
        "type": "other",
        "other": {
          "name": "libqmi",
          "version": "1.22.4",
          "downloadUrl": "https://www.freedesktop.org/software/libqmi/libqmi-1.22.4.tar.xz"
        }
      }
    },
    {
      "component": {
        "type": "other",
        "other": {
          "name": "librdkafka",
          "version": "1.4.0",
          "downloadUrl": "https://github.com/edenhill/librdkafka/archive/v1.4.0.tar.gz"
        }
      }
    },
    {
      "component": {
        "type": "other",
        "other": {
          "name": "librelp",
          "version": "1.2.17",
          "downloadUrl": "https://github.com/rsyslog/librelp/archive/v1.2.17.tar.gz"
        }
      }
    },
    {
      "component": {
        "type": "other",
        "other": {
          "name": "librepo",
          "version": "1.11.0",
          "downloadUrl": "https://github.com/rpm-software-management/librepo/archive/1.11.0.tar.gz"
        }
      }
    },
    {
      "component": {
        "type": "other",
        "other": {
          "name": "librsync",
          "version": "2.0.2",
          "downloadUrl": "https://github.com/librsync/librsync/archive/v2.0.2.tar.gz"
        }
      }
    },
    {
      "component": {
        "type": "other",
        "other": {
          "name": "libseccomp",
          "version": "2.4.1",
          "downloadUrl": "https://github.com/seccomp/libseccomp/releases/download/v2.4.1/libseccomp-2.4.1.tar.gz"
        }
      }
    },
    {
      "component": {
        "type": "other",
        "other": {
          "name": "libselinux",
          "version": "2.9",
          "downloadUrl": "https://github.com/SELinuxProject/selinux/releases/download/20190315/libselinux-2.9.tar.gz"
        }
      }
    },
    {
      "component": {
        "type": "other",
        "other": {
          "name": "libsepol",
          "version": "3.1",
          "downloadUrl": "https://github.com/SELinuxProject/selinux/releases/download/20200710/libsepol-3.1.tar.gz"
        }
      }
    },
    {
      "component": {
        "type": "other",
        "other": {
          "name": "libserf",
          "version": "1.3.9",
          "downloadUrl": "https://www.apache.org/dist/serf/serf-1.3.9.tar.bz2"
        }
      }
    },
    {
      "component": {
        "type": "other",
        "other": {
          "name": "libsigc++20",
          "version": "2.10.0",
          "downloadUrl": "https://github.com/libsigcplusplus/libsigcplusplus/releases/download/2.10.0/libsigcplusplus-2.10.0.tar.xz"
        }
      }
    },
    {
      "component": {
        "type": "other",
        "other": {
          "name": "libsolv",
          "version": "0.7.7",
          "downloadUrl": "https://github.com/openSUSE/libsolv/archive/0.7.7/libsolv-0.7.7.tar.gz"
        }
      }
    },
    {
      "component": {
        "type": "other",
        "other": {
          "name": "libsoup",
          "version": "2.64.0",
          "downloadUrl": "https://ftp.gnome.org/pub/GNOME/sources/libsoup/2.64/libsoup-2.64.0.tar.xz"
        }
      }
    },
    {
      "component": {
        "type": "other",
        "other": {
          "name": "libssh2",
          "version": "1.9.0",
          "downloadUrl": "https://www.libssh2.org/download/libssh2-1.9.0.tar.gz"
        }
      }
    },
    {
      "component": {
        "type": "other",
        "other": {
          "name": "libstoragemgmt",
          "version": "1.8.4",
          "downloadUrl": "https://github.com/libstorage/libstoragemgmt/releases/download/1.8.4/libstoragemgmt-1.8.4.tar.gz"
        }
      }
    },
    {
      "component": {
        "type": "other",
        "other": {
          "name": "libtalloc",
          "version": "2.3.1",
          "downloadUrl": "https://www.samba.org/ftp/talloc/talloc-2.3.1.tar.gz"
        }
      }
    },
    {
      "component": {
        "type": "other",
        "other": {
          "name": "libtar",
          "version": "1.2.20",
          "downloadUrl": "https://github.com/tklauser/libtar/archive/v1.2.20.tar.gz"
        }
      }
    },
    {
      "component": {
        "type": "other",
        "other": {
          "name": "libtasn1",
          "version": "4.14",
          "downloadUrl": "https://ftp.gnu.org/gnu/libtasn1/libtasn1-4.14.tar.gz"
        }
      }
    },
    {
      "component": {
        "type": "other",
        "other": {
          "name": "libtiff",
          "version": "4.1.0",
          "downloadUrl": "https://gitlab.com/libtiff/libtiff/-/archive/v4.1.0/libtiff-v4.1.0.tar.gz"
        }
      }
    },
    {
      "component": {
        "type": "other",
        "other": {
          "name": "libtirpc",
          "version": "1.1.4",
          "downloadUrl": "https://downloads.sourceforge.net/libtirpc/libtirpc-1.1.4.tar.bz2"
        }
      }
    },
    {
      "component": {
        "type": "other",
        "other": {
          "name": "libtool",
          "version": "2.4.6",
          "downloadUrl": "http://ftp.gnu.org/gnu/libtool/libtool-2.4.6.tar.xz"
        }
      }
    },
    {
      "component": {
        "type": "other",
        "other": {
          "name": "libunistring",
          "version": "0.9.10",
          "downloadUrl": "http://ftp.gnu.org/gnu/libunistring/libunistring-0.9.10.tar.xz"
        }
      }
    },
    {
      "component": {
        "type": "other",
        "other": {
          "name": "libunwind",
          "version": "1.2",
          "downloadUrl": "http://download.savannah.gnu.org/releases/libunwind/libunwind-1.2.tar.gz"
        }
      }
    },
    {
      "component": {
        "type": "other",
        "other": {
          "name": "libusb",
          "version": "1.0.22",
          "downloadUrl": "http://downloads.sourceforge.net/libusb/libusb-1.0.22.tar.bz2"
        }
      }
    },
    {
      "component": {
        "type": "other",
        "other": {
          "name": "libuv",
          "version": "1.38.0",
          "downloadUrl": "https://dist.libuv.org/dist/v1.38.0/libuv-v1.38.0.tar.gz"
        }
      }
    },
    {
      "component": {
        "type": "other",
        "other": {
          "name": "libvirt",
          "version": "6.1.0",
          "downloadUrl": "https://libvirt.org/sources/libvirt-6.1.0.tar.xz"
        }
      }
    },
    {
      "component": {
        "type": "other",
        "other": {
          "name": "libwebp",
          "version": "1.0.0",
          "downloadUrl": "https://github.com/webmproject/libwebp/archive/v1.0.0.tar.gz"
        }
      }
    },
    {
      "component": {
        "type": "other",
        "other": {
          "name": "libxcrypt",
          "version": "4.4.17",
          "downloadUrl": "https://github.com/besser82/libxcrypt/archive/v4.4.17/libxcrypt-4.4.17.tar.gz"
        }
      }
    },
    {
      "component": {
        "type": "other",
        "other": {
          "name": "libxml++",
          "version": "3.2.0",
          "downloadUrl": "http://ftp.gnome.org/pub/GNOME/sources/libxml++/3.2/libxml++-3.2.0.tar.xz"
        }
      }
    },
    {
      "component": {
        "type": "other",
        "other": {
          "name": "libxml2",
          "version": "2.9.10",
          "downloadUrl": "ftp://xmlsoft.org/libxml2/libxml2-2.9.10.tar.gz"
        }
      }
    },
    {
      "component": {
        "type": "other",
        "other": {
          "name": "libxslt",
          "version": "1.1.34",
          "downloadUrl": "http://xmlsoft.org/sources/libxslt-1.1.34.tar.gz"
        }
      }
    },
    {
      "component": {
        "type": "other",
        "other": {
          "name": "libyaml",
          "version": "0.2.5",
          "downloadUrl": "https://pyyaml.org/download/libyaml/yaml-0.2.5.tar.gz"
        }
      }
    },
    {
      "component": {
        "type": "other",
        "other": {
          "name": "linux-firmware",
          "version": "20200316",
          "downloadUrl": "https://git.kernel.org/pub/scm/linux/kernel/git/firmware/linux-firmware.git/snapshot/linux-firmware-20200316.tar.gz"
        }
      }
    },
    {
      "component": {
        "type": "other",
        "other": {
          "name": "lldb",
          "version": "8.0.1",
          "downloadUrl": "https://github.com/llvm/llvm-project/releases/download/llvmorg-8.0.1/lldb-8.0.1.src.tar.xz"
        }
      }
    },
    {
      "component": {
        "type": "other",
        "other": {
          "name": "lldpad",
          "version": "1.0.1",
          "downloadUrl": "https://github.com/intel/openlldp/archive/v1.0.1.tar.gz"
        }
      }
    },
    {
      "component": {
        "type": "other",
        "other": {
          "name": "llvm",
          "version": "8.0.1",
          "downloadUrl": "https://github.com/llvm/llvm-project/releases/download/llvmorg-8.0.1/llvm-8.0.1.src.tar.xz"
        }
      }
    },
    {
      "component": {
        "type": "other",
        "other": {
          "name": "lm-sensors",
          "version": "3.5.0",
          "downloadUrl": "https://github.com/lm-sensors/lm-sensors/archive/V3-5-0.tar.gz"
        }
      }
    },
    {
      "component": {
        "type": "other",
        "other": {
          "name": "lmdb",
          "version": "0.9.23",
          "downloadUrl": "https://github.com/LMDB/lmdb/archive/LMDB_0.9.23.tar.gz"
        }
      }
    },
    {
      "component": {
        "type": "other",
        "other": {
          "name": "log4cpp",
          "version": "1.1.3",
          "downloadUrl": "https://sourceforge.net/projects/log4cpp/files/log4cpp-1.1.x%20%28new%29/log4cpp-1.1/log4cpp-1.1.3.tar.gz"
        }
      }
    },
    {
      "component": {
        "type": "other",
        "other": {
          "name": "logrotate",
          "version": "3.16.0",
          "downloadUrl": "https://github.com/logrotate/logrotate//archive/3.16.0.tar.gz"
        }
      }
    },
    {
      "component": {
        "type": "other",
        "other": {
          "name": "lsb-release",
          "version": "1.4",
          "downloadUrl": "https://downloads.sourceforge.net/lsb/lsb-release-1.4.tar.gz"
        }
      }
    },
    {
      "component": {
        "type": "other",
        "other": {
          "name": "lshw",
          "version": "B.02.18",
          "downloadUrl": "http://www.ezix.org/software/files/lshw-B.02.18.tar.gz"
        }
      }
    },
    {
      "component": {
        "type": "other",
        "other": {
          "name": "lsof",
          "version": "4.93.2",
          "downloadUrl": "https://github.com/lsof-org/lsof/archive/4.93.2.tar.gz"
        }
      }
    },
    {
      "component": {
        "type": "other",
        "other": {
          "name": "lsscsi",
          "version": "0.30",
          "downloadUrl": "http://sg.danny.cz/scsi/lsscsi-0.30.tar.xz"
        }
      }
    },
    {
      "component": {
        "type": "other",
        "other": {
          "name": "ltrace",
          "version": "0.7.3",
          "downloadUrl": "http://www.ltrace.org/ltrace_0.7.3.orig.tar.bz2"
        }
      }
    },
    {
      "component": {
        "type": "other",
        "other": {
          "name": "lttng-consume",
          "version": "0.2",
          "downloadUrl": "https://github.com/microsoft/lttng-consume/archive/v0.2.tar.gz"
        }
      }
    },
    {
      "component": {
        "type": "other",
        "other": {
          "name": "lttng-tools",
          "version": "2.11.2",
          "downloadUrl": "https://lttng.org/files/lttng-tools/lttng-tools-2.11.2.tar.bz2"
        }
      }
    },
    {
      "component": {
        "type": "other",
        "other": {
          "name": "lttng-ust",
          "version": "2.11.2",
          "downloadUrl": "https://lttng.org/files/lttng-ust/lttng-ust-2.11.2.tar.bz2"
        }
      }
    },
    {
      "component": {
        "type": "other",
        "other": {
          "name": "lua",
          "version": "5.3.5",
          "downloadUrl": "https://www.lua.org/ftp/lua-5.3.5.tar.gz"
        }
      }
    },
    {
      "component": {
        "type": "other",
        "other": {
          "name": "lutok",
          "version": "0.4",
          "downloadUrl": "https://github.com/jmmv/lutok/releases/download/lutok-0.4/lutok-0.4.tar.gz"
        }
      }
    },
    {
      "component": {
        "type": "other",
        "other": {
          "name": "lvm2",
          "version": "2.03.05",
          "downloadUrl": "ftp://sourceware.org/pub/lvm2/releases/LVM2.2.03.05.tgz"
        }
      }
    },
    {
      "component": {
        "type": "other",
        "other": {
          "name": "lz4",
          "version": "1.9.2",
          "downloadUrl": "https://github.com/lz4/lz4/archive/v1.9.2/lz4-1.9.2.tar.gz"
        }
      }
    },
    {
      "component": {
        "type": "other",
        "other": {
          "name": "lzo",
          "version": "2.10",
          "downloadUrl": "http://www.oberhumer.com/opensource/lzo/download/lzo-2.10.tar.gz"
        }
      }
    },
    {
      "component": {
        "type": "other",
        "other": {
          "name": "m2crypto",
          "version": "0.35.2",
          "downloadUrl": "https://files.pythonhosted.org/packages/74/18/3beedd4ac48b52d1a4d12f2a8c5cf0ae342ce974859fba838cbbc1580249/M2Crypto-0.35.2.tar.gz"
        }
      }
    },
    {
      "component": {
        "type": "other",
        "other": {
          "name": "m4",
          "version": "1.4.18",
          "downloadUrl": "http://ftp.gnu.org/gnu/m4/m4-1.4.18.tar.gz"
        }
      }
    },
    {
      "component": {
        "type": "other",
        "other": {
          "name": "mailcap",
          "version": "2.1.49",
          "downloadUrl": "https://pagure.io/releases/mailcap/mailcap-2.1.49.tar.xz"
        }
      }
    },
    {
      "component": {
        "type": "other",
        "other": {
          "name": "make",
          "version": "4.2.1",
          "downloadUrl": "http://ftp.gnu.org/gnu/make/make-4.2.1.tar.bz2"
        }
      }
    },
    {
      "component": {
        "type": "other",
        "other": {
          "name": "makedumpfile",
          "version": "1.6.8",
          "downloadUrl": "https://github.com/makedumpfile/makedumpfile/releases/download/1.6.8/makedumpfile-1.6.8.tar.gz"
        }
      }
    },
    {
      "component": {
        "type": "other",
        "other": {
          "name": "man-db",
          "version": "2.8.4",
          "downloadUrl": "https://download.savannah.nongnu.org/releases/man-db/man-db-2.8.4.tar.xz"
        }
      }
    },
    {
      "component": {
        "type": "other",
        "other": {
          "name": "man-pages",
          "version": "4.16",
          "downloadUrl": "https://mirrors.edge.kernel.org/pub/linux/docs/man-pages/Archive/man-pages-4.16.tar.gz"
        }
      }
    },
    {
      "component": {
        "type": "other",
        "other": {
          "name": "mariadb",
          "version": "10.3.17",
          "downloadUrl": "https://github.com/MariaDB/server/archive/mariadb-10.3.17.tar.gz"
        }
      }
    },
    {
      "component": {
        "type": "other",
        "other": {
          "name": "mc",
          "version": "4.8.21",
          "downloadUrl": "https://ftp.midnight-commander.org/mc-4.8.21.tar.xz"
        }
      }
    },
    {
      "component": {
        "type": "other",
        "other": {
          "name": "mercurial",
          "version": "5.4",
          "downloadUrl": "https://www.mercurial-scm.org/release/mercurial-5.4.tar.gz"
        }
      }
    },
    {
      "component": {
        "type": "other",
        "other": {
          "name": "meson",
          "version": "0.57.1",
          "downloadUrl": "https://github.com/mesonbuild/meson/releases/download/0.57.1/meson-0.57.1.tar.gz"
        }
      }
    },
    {
      "component": {
        "type": "other",
        "other": {
          "name": "mlocate",
          "version": "0.26",
          "downloadUrl": "http://releases.pagure.org/mlocate/mlocate-0.26.tar.xz"
        }
      }
    },
    {
      "component": {
        "type": "other",
        "other": {
          "name": "mm-common",
          "version": "1.0.0",
          "downloadUrl": "http://ftp.gnome.org/pub/GNOME/sources/mm-common/1.0/mm-common-1.0.0.tar.xz"
        }
      }
    },
    {
      "component": {
        "type": "other",
        "other": {
          "name": "moby-buildx",
          "version": "0.4.1+azure",
          "downloadUrl": "https://github.com/docker/buildx/archive/v0.4.1.tar.gz"
        }
      }
    },
    {
      "component": {
        "type": "other",
        "other": {
          "name": "moby-cli",
          "version": "19.03.11+azure",
          "downloadUrl": "https://github.com/docker/cli/archive/v19.03.11.tar.gz"
        }
      }
    },
    {
      "component": {
        "type": "other",
        "other": {
          "name": "moby-containerd",
          "version": "1.3.4+azure",
          "downloadUrl": "https://github.com/containerd/containerd/archive/v1.3.4.tar.gz"
        }
      }
    },
    {
      "component": {
        "type": "other",
        "other": {
          "name": "moby-engine",
          "version": "19.03.11+azure",
          "downloadUrl": "https://github.com/moby/moby/archive/v19.03.11.tar.gz"
        }
      }
    },
    {
      "component": {
        "type": "other",
        "other": {
          "name": "moby-runc",
          "version": "1.0.0~rc10+azure",
          "downloadUrl": "https://github.com/opencontainers/runc/releases/download/v1.0.0-rc10/runc.tar.xz"
        }
      }
    },
    {
      "component": {
        "type": "other",
        "other": {
          "name": "mokutil",
          "version": "0.3.0",
          "downloadUrl": "https://github.com/lcp/mokutil/archive/0.3.0.tar.gz"
        }
      }
    },
    {
      "component": {
        "type": "other",
        "other": {
          "name": "mozjs60",
          "version": "60.9.0",
          "downloadUrl": "https://ftp.mozilla.org/pub/firefox/releases/60.9.0esr/source/firefox-60.9.0esr.source.tar.xz"
        }
      }
    },
    {
      "component": {
        "type": "other",
        "other": {
          "name": "mpfr",
          "version": "4.0.1",
          "downloadUrl": "http://www.mpfr.org/mpfr-4.0.1/mpfr-4.0.1.tar.gz"
        }
      }
    },
    {
      "component": {
        "type": "other",
        "other": {
          "name": "msgpack",
          "version": "2.0.0",
          "downloadUrl": "https://github.com/msgpack/msgpack-c/archive/cpp-2.0.0.zip"
        }
      }
    },
    {
      "component": {
        "type": "other",
        "other": {
          "name": "msgpack",
          "version": "3.2.1",
          "downloadUrl": "https://github.com/msgpack/msgpack-c/archive/cpp-3.2.1.tar.gz"
        }
      }
    },
    {
      "component": {
        "type": "other",
        "other": {
          "name": "msr-tools",
          "version": "1.3",
          "downloadUrl": "https://01.org/sites/default/files/downloads/msr-tools/msr-tools-1.3.zip"
        }
      }
    },
    {
      "component": {
        "type": "other",
        "other": {
          "name": "mysql",
          "version": "8.0.23",
          "downloadUrl": "https://cdn.mysql.com/Downloads/MySQL-8.0/mysql-boost-8.0.23.tar.gz"
        }
      }
    },
    {
      "component": {
        "type": "other",
        "other": {
          "name": "nano",
          "version": "3.0",
          "downloadUrl": "http://www.nano-editor.org/dist/v3/nano-3.0.tar.xz"
        }
      }
    },
    {
      "component": {
        "type": "other",
        "other": {
          "name": "nasm",
          "version": "2.13.03",
          "downloadUrl": "http://www.nasm.us/pub/nasm/releasebuilds/2.13.03/nasm-2.13.03.tar.gz"
        }
      }
    },
    {
      "component": {
        "type": "other",
        "other": {
          "name": "ncurses",
          "version": "6.2",
          "downloadUrl": "ftp://ftp.invisible-island.net/ncurses/ncurses-6.2.tar.gz"
        }
      }
    },
    {
      "component": {
        "type": "other",
        "other": {
          "name": "ndctl",
          "version": "65",
          "downloadUrl": "https://github.com/pmem/ndctl/archive/v65.tar.gz"
        }
      }
    },
    {
      "component": {
        "type": "other",
        "other": {
          "name": "nDPI",
          "version": "3.4",
          "downloadUrl": "https://github.com/ntop/nDPI/archive/3.4.tar.gz"
        }
      }
    },
    {
      "component": {
        "type": "other",
        "other": {
          "name": "net-snmp",
          "version": "5.9",
          "downloadUrl": "http://sourceforge.net/projects/net-snmp/files/net-snmp/5.9/net-snmp-5.9.tar.gz"
        }
      }
    },
    {
      "component": {
        "type": "other",
        "other": {
          "name": "net-tools",
          "version": "1.60",
          "downloadUrl": "https://downloads.sourceforge.net/project/net-tools/net-tools-1.60.tar.bz2"
        }
      }
    },
    {
      "component": {
        "type": "other",
        "other": {
          "name": "nettle",
          "version": "3.4.1",
          "downloadUrl": "https://ftp.gnu.org/gnu/nettle/nettle-3.4.1.tar.gz"
        }
      }
    },
    {
      "component": {
        "type": "other",
        "other": {
          "name": "newt",
          "version": "0.52.21",
          "downloadUrl": "https://pagure.io/releases/newt/newt-0.52.21.tar.gz"
        }
      }
    },
    {
      "component": {
        "type": "other",
        "other": {
          "name": "nfs-utils",
          "version": "2.3.3",
          "downloadUrl": "https://www.kernel.org/pub/linux/utils/nfs-utils/2.3.3/nfs-utils-2.3.3.tar.xz"
        }
      }
    },
    {
      "component": {
        "type": "other",
        "other": {
          "name": "nghttp2",
          "version": "1.41.0",
          "downloadUrl": "https://github.com/nghttp2/nghttp2/releases/download/v1.41.0/nghttp2-1.41.0.tar.xz"
        }
      }
    },
    {
      "component": {
        "type": "other",
        "other": {
          "name": "nginx",
          "version": "1.16.1",
          "downloadUrl": "https://nginx.org/download/nginx-1.16.1.tar.gz"
        }
      }
    },
    {
      "component": {
        "type": "other",
        "other": {
          "name": "ninja-build",
          "version": "1.8.2",
          "downloadUrl": "https://github.com/ninja-build/ninja/archive/v1.8.2.tar.gz"
        }
      }
    },
    {
      "component": {
        "type": "other",
        "other": {
          "name": "nlohmann-json",
          "version": "3.6.1",
          "downloadUrl": "https://github.com/nlohmann/json/archive/v3.6.1.tar.gz"
        }
      }
    },
    {
      "component": {
        "type": "other",
        "other": {
          "name": "nmap",
          "version": "7.90",
          "downloadUrl": "https://nmap.org/dist/nmap-7.90.tar.bz2"
        }
      }
    },
    {
      "component": {
        "type": "other",
        "other": {
          "name": "nodejs",
          "version": "8.11.4",
          "downloadUrl": "https://nodejs.org/download/release/v8.11.4/node-v8.11.4.tar.xz"
        }
      }
    },
    {
      "component": {
        "type": "other",
        "other": {
          "name": "nodejs",
          "version": "9.11.2",
          "downloadUrl": "https://nodejs.org/download/release/v9.11.2/node-v9.11.2.tar.xz"
        }
      }
    },
    {
      "component": {
        "type": "other",
        "other": {
          "name": "npth",
          "version": "1.6",
          "downloadUrl": "https://github.com/gpg/npth/archive/npth-1.6.tar.gz"
        }
      }
    },
    {
      "component": {
        "type": "other",
        "other": {
          "name": "nspr",
          "version": "4.21",
          "downloadUrl": "https://archive.mozilla.org/pub/nspr/releases/v4.21/src/nspr-4.21.tar.gz"
        }
      }
    },
    {
      "component": {
        "type": "other",
        "other": {
          "name": "nss",
          "version": "3.44",
          "downloadUrl": "https://archive.mozilla.org/pub/security/nss/releases/NSS_3_44_RTM/src/nss-3.44.tar.gz"
        }
      }
    },
    {
      "component": {
        "type": "other",
        "other": {
          "name": "nss-altfiles",
          "version": "2.23.0",
          "downloadUrl": "https://github.com/aperezdc/nss-altfiles/archive/v2.23.0.tar.gz"
        }
      }
    },
    {
      "component": {
        "type": "other",
        "other": {
          "name": "ntopng",
          "version": "4.2",
          "downloadUrl": "https://github.com/ntop/ntopng/archive/4.2.tar.gz"
        }
      }
    },
    {
      "component": {
        "type": "other",
        "other": {
          "name": "ntp",
          "version": "4.2.8p13",
          "downloadUrl": "https://www.eecis.udel.edu/~ntp/ntp_spool/ntp4/ntp-4.2/ntp-4.2.8p13.tar.gz"
        }
      }
    },
    {
      "component": {
        "type": "other",
        "other": {
          "name": "numactl",
          "version": "2.0.13",
          "downloadUrl": "https://github.com/numactl/numactl/releases/download/v2.0.13/numactl-2.0.13.tar.gz"
        }
      }
    },
    {
      "component": {
        "type": "other",
        "other": {
          "name": "numpy",
          "version": "1.16.6",
          "downloadUrl": "https://github.com/numpy/numpy/releases/download/v1.16.6/numpy-1.16.6.tar.gz"
        }
      }
    },
    {
      "component": {
        "type": "other",
        "other": {
          "name": "nvme-cli",
          "version": "1.8.1",
          "downloadUrl": "https://github.com/linux-nvme/nvme-cli/archive/v1.8.1.tar.gz"
        }
      }
    },
    {
      "component": {
        "type": "other",
        "other": {
          "name": "oath-toolkit",
          "version": "2.6.2",
          "downloadUrl": "https://download.savannah.gnu.org/releases/oath-toolkit/oath-toolkit-2.6.2.tar.gz"
        }
      }
    },
    {
      "component": {
        "type": "other",
        "other": {
          "name": "omi",
          "version": "1.6.6",
          "downloadUrl": "https://github.com/microsoft/omi/archive/v1.6.6-0.tar.gz"
        }
      }
    },
    {
      "component": {
        "type": "other",
        "other": {
          "name": "oniguruma",
          "version": "6.9.5",
          "downloadUrl": "https://github.com/kkos/oniguruma/releases/download/v6.9.5/onig-6.9.5.tar.gz"
        }
      }
    },
    {
      "component": {
        "type": "other",
        "other": {
          "name": "open-vm-tools",
          "version": "11.1.0",
          "downloadUrl": "https://github.com/vmware/open-vm-tools/releases/download/stable-11.1.0/open-vm-tools-11.1.0-16036546.tar.gz"
        }
      }
    },
    {
      "component": {
        "type": "other",
        "other": {
          "name": "openjdk8",
          "version": "1.8.0.181",
          "downloadUrl": "https://github.com/AdoptOpenJDK/openjdk-aarch64-jdk8u//archive/aarch64-jdk8u181-b13.tar.gz"
        }
      }
    },
    {
      "component": {
        "type": "other",
        "other": {
          "name": "openldap",
          "version": "2.4.57",
          "downloadUrl": "https://gpl.savoirfairelinux.net/pub/mirrors/openldap/openldap-release/openldap-2.4.57.tgz"
        }
      }
    },
    {
      "component": {
        "type": "other",
        "other": {
          "name": "openscap",
          "version": "1.3.1",
          "downloadUrl": "https://github.com/OpenSCAP/openscap/releases/download/1.3.1/openscap-1.3.1.tar.gz"
        }
      }
    },
    {
      "component": {
        "type": "other",
        "other": {
          "name": "openssh",
          "version": "8.5p1",
          "downloadUrl": "https://ftp.usa.openbsd.org/pub/OpenBSD/OpenSSH/portable/openssh-8.5p1.tar.gz"
        }
      }
    },
    {
      "component": {
        "type": "other",
        "other": {
          "name": "openssl",
          "version": "1.1.1g",
          "downloadUrl": "https://www.openssl.org/source/openssl-1.1.1g.tar.gz"
        }
      }
    },
    {
      "component": {
        "type": "other",
        "other": {
          "name": "openvswitch",
          "version": "2.12.0",
          "downloadUrl": "http://openvswitch.org/releases/openvswitch-2.12.0.tar.gz"
        }
      }
    },
    {
      "component": {
        "type": "other",
        "other": {
          "name": "ostree",
          "version": "2019.2",
          "downloadUrl": "https://github.com/ostreedev/ostree/releases/download/v2019.2/libostree-2019.2.tar.xz"
        }
      }
    },
    {
      "component": {
        "type": "other",
        "other": {
          "name": "p11-kit",
          "version": "0.23.22",
          "downloadUrl": "https://github.com/p11-glue/p11-kit/releases/download/0.23.22/p11-kit-0.23.22.tar.xz"
        }
      }
    },
    {
      "component": {
        "type": "other",
        "other": {
          "name": "pal",
          "version": "1.6.6",
          "downloadUrl": "https://github.com/microsoft/pal/archive/v1.6.6-0.tar.gz"
        }
      }
    },
    {
      "component": {
        "type": "other",
        "other": {
          "name": "pam",
          "version": "1.3.1",
          "downloadUrl": "https://github.com/linux-pam/linux-pam/releases/download/v1.3.1/Linux-PAM-1.3.1.tar.xz"
        }
      }
    },
    {
      "component": {
        "type": "other",
        "other": {
          "name": "pango",
          "version": "1.40.4",
          "downloadUrl": "https://download.gnome.org/sources/pango/1.40/pango-1.40.4.tar.xz"
        }
      }
    },
    {
      "component": {
        "type": "other",
        "other": {
          "name": "parted",
          "version": "3.2",
          "downloadUrl": "http://ftp.gnu.org/gnu/parted/parted-3.2.tar.xz"
        }
      }
    },
    {
      "component": {
        "type": "other",
        "other": {
          "name": "patch",
          "version": "2.7.6",
          "downloadUrl": "https://ftp.gnu.org/gnu/patch/patch-2.7.6.tar.gz"
        }
      }
    },
    {
      "component": {
        "type": "other",
        "other": {
          "name": "pcaudiolib",
          "version": "1.1",
          "downloadUrl": "https://github.com/espeak-ng/pcaudiolib/archive/1.1.tar.gz"
        }
      }
    },
    {
      "component": {
        "type": "other",
        "other": {
          "name": "pciutils",
          "version": "3.6.2",
          "downloadUrl": "https://www.kernel.org/pub/software/utils/pciutils/pciutils-3.6.2.tar.gz"
        }
      }
    },
    {
      "component": {
        "type": "other",
        "other": {
          "name": "pcre",
          "version": "8.44",
          "downloadUrl": "https://ftp.pcre.org/pub/pcre/pcre-8.44.tar.bz2"
        }
      }
    },
    {
      "component": {
        "type": "other",
        "other": {
          "name": "pcre2",
          "version": "10.34",
          "downloadUrl": "https://ftp.pcre.org/pub/pcre/pcre2-10.34.tar.bz2"
        }
      }
    },
    {
      "component": {
        "type": "other",
        "other": {
          "name": "perl",
          "version": "5.32.0",
          "downloadUrl": "https://www.cpan.org/src/5.0/perl-5.32.0.tar.xz"
        }
      }
    },
    {
      "component": {
        "type": "other",
        "other": {
          "name": "perl-Archive-Zip",
          "version": "1.67",
          "downloadUrl": "https://cpan.metacpan.org/authors/id/P/PH/PHRED/Archive-Zip-1.67.tar.gz"
        }
      }
    },
    {
      "component": {
        "type": "other",
        "other": {
          "name": "perl-CGI",
          "version": "4.40",
          "downloadUrl": "https://cpan.metacpan.org/authors/id/L/LE/LEEJO/CGI-4.40.tar.gz"
        }
      }
    },
    {
      "component": {
        "type": "other",
        "other": {
          "name": "perl-Canary-Stability",
          "version": "2012",
          "downloadUrl": "http://search.cpan.org/CPAN/authors/id/M/ML/MLEHMANN/Canary-Stability-2012.tar.gz"
        }
      }
    },
    {
      "component": {
        "type": "other",
        "other": {
          "name": "perl-Compress-Bzip2",
          "version": "2.28",
          "downloadUrl": "https://cpan.metacpan.org/authors/id/R/RU/RURBAN/Compress-Bzip2-2.28.tar.gz"
        }
      }
    },
    {
      "component": {
        "type": "other",
        "other": {
          "name": "perl-Crypt-SSLeay",
          "version": "0.72",
          "downloadUrl": "https://cpan.metacpan.org/authors/id/N/NA/NANIS/Crypt-SSLeay-0.72.tar.gz"
        }
      }
    },
    {
      "component": {
        "type": "other",
        "other": {
          "name": "perl-DBD-SQLite",
          "version": "1.62",
          "downloadUrl": "https://cpan.metacpan.org/authors/id/I/IS/ISHIGAKI/DBD-SQLite-1.62.tar.gz"
        }
      }
    },
    {
      "component": {
        "type": "other",
        "other": {
          "name": "perl-DBI",
          "version": "1.641",
          "downloadUrl": "https://cpan.metacpan.org/authors/id/T/TI/TIMB/DBI-1.641.tar.gz"
        }
      }
    },
    {
      "component": {
        "type": "other",
        "other": {
          "name": "perl-DBIx-Simple",
          "version": "1.37",
          "downloadUrl": "https://cpan.metacpan.org/authors/id/J/JU/JUERD/DBIx-Simple-1.37.tar.gz"
        }
      }
    },
    {
      "component": {
        "type": "other",
        "other": {
          "name": "perl-Exporter-Tiny",
          "version": "1.002001",
          "downloadUrl": "https://cpan.metacpan.org/authors/id/T/TO/TOBYINK/Exporter-Tiny-1.002001.tar.gz"
        }
      }
    },
    {
      "component": {
        "type": "other",
        "other": {
          "name": "perl-File-HomeDir",
          "version": "1.004",
          "downloadUrl": "https://cpan.metacpan.org/authors/id/R/RE/REHSACK/File-HomeDir-1.004.tar.gz"
        }
      }
    },
    {
      "component": {
        "type": "other",
        "other": {
          "name": "perl-File-Which",
          "version": "1.22",
          "downloadUrl": "https://cpan.metacpan.org/authors/id/P/PL/PLICEASE/File-Which-1.22.tar.gz"
        }
      }
    },
    {
      "component": {
        "type": "other",
        "other": {
          "name": "perl-IO-Socket-SSL",
          "version": "2.066",
          "downloadUrl": "https://cpan.metacpan.org/modules/by-module/IO/IO-Socket-SSL-2.066.tar.gz"
        }
      }
    },
    {
      "component": {
        "type": "other",
        "other": {
          "name": "perl-JSON",
          "version": "4.02",
          "downloadUrl": "https://cpan.metacpan.org/modules/by-module/JSON/JSON-4.02.tar.gz"
        }
      }
    },
    {
      "component": {
        "type": "other",
        "other": {
          "name": "perl-JSON-Any",
          "version": "1.39",
          "downloadUrl": "http://search.cpan.org/CPAN/authors/id/E/ET/ETHER/JSON-Any-1.39.tar.gz"
        }
      }
    },
    {
      "component": {
        "type": "other",
        "other": {
          "name": "perl-JSON-XS",
          "version": "3.04",
          "downloadUrl": "https://cpan.metacpan.org/authors/id/M/ML/MLEHMANN/JSON-XS-3.04.tar.gz"
        }
      }
    },
    {
      "component": {
        "type": "other",
        "other": {
          "name": "perl-List-MoreUtils",
          "version": "0.428",
          "downloadUrl": "https://cpan.metacpan.org/authors/id/R/RE/REHSACK/List-MoreUtils-0.428.tar.gz"
        }
      }
    },
    {
      "component": {
        "type": "other",
        "other": {
          "name": "perl-Module-Build",
          "version": "0.4224",
          "downloadUrl": "https://cpan.metacpan.org/authors/id/L/LE/LEONT/Module-Build-0.4224.tar.gz"
        }
      }
    },
    {
      "component": {
        "type": "other",
        "other": {
          "name": "perl-Module-Install",
          "version": "1.19",
          "downloadUrl": "https://cpan.metacpan.org/authors/id/E/ET/ETHER/Module-Install-1.19.tar.gz"
        }
      }
    },
    {
      "component": {
        "type": "other",
        "other": {
          "name": "perl-Module-ScanDeps",
          "version": "1.25",
          "downloadUrl": "https://cpan.metacpan.org/authors/id/R/RS/RSCHUPP/Module-ScanDeps-1.25.tar.gz"
        }
      }
    },
    {
      "component": {
        "type": "other",
        "other": {
          "name": "perl-Net-SSLeay",
          "version": "1.88",
          "downloadUrl": "https://cpan.metacpan.org/modules/by-module/Net/Net-SSLeay-1.88.tar.gz"
        }
      }
    },
    {
      "component": {
        "type": "other",
        "other": {
          "name": "perl-NetAddr-IP",
          "version": "4.079",
          "downloadUrl": "https://cpan.metacpan.org/authors/id/M/MI/MIKER/NetAddr-IP-4.079.tar.gz"
        }
      }
    },
    {
      "component": {
        "type": "other",
        "other": {
          "name": "perl-Object-Accessor",
          "version": "0.48",
          "downloadUrl": "https://cpan.metacpan.org/authors/id/B/BI/BINGOS/Object-Accessor-0.48.tar.gz"
        }
      }
    },
    {
      "component": {
        "type": "other",
        "other": {
          "name": "perl-Path-Class",
          "version": "0.37",
          "downloadUrl": "http://search.cpan.org/CPAN/authors/id/K/KW/KWILLIAMS/Path-Class-0.37.tar.gz"
        }
      }
    },
    {
      "component": {
        "type": "other",
        "other": {
          "name": "perl-Test-Warnings",
          "version": "0.028",
          "downloadUrl": "https://cpan.metacpan.org/authors/id/E/ET/ETHER/Test-Warnings-0.028.tar.gz"
        }
      }
    },
    {
      "component": {
        "type": "other",
        "other": {
          "name": "perl-Text-Template",
          "version": "1.51",
          "downloadUrl": "https://cpan.metacpan.org/authors/id/M/MS/MSCHOUT/Text-Template-1.51.tar.gz"
        }
      }
    },
    {
      "component": {
        "type": "other",
        "other": {
          "name": "perl-Try-Tiny",
          "version": "0.30",
          "downloadUrl": "https://cpan.metacpan.org/authors/id/E/ET/ETHER/Try-Tiny-0.30.tar.gz"
        }
      }
    },
    {
      "component": {
        "type": "other",
        "other": {
          "name": "perl-Types-Serialiser",
          "version": "1.0",
          "downloadUrl": "http://search.cpan.org/CPAN/authors/id/M/ML/MLEHMANN/Types-Serialiser-1.0.tar.gz"
        }
      }
    },
    {
      "component": {
        "type": "other",
        "other": {
          "name": "perl-WWW-Curl",
          "version": "4.17",
          "downloadUrl": "https://search.cpan.org/CPAN/authors/id/S/SZ/SZBALINT/WWW-Curl-4.17.tar.gz"
        }
      }
    },
    {
      "component": {
        "type": "other",
        "other": {
          "name": "perl-XML-Parser",
          "version": "2.44",
          "downloadUrl": "https://cpan.metacpan.org/authors/id/T/TO/TODDR/XML-Parser-2.44.tar.gz"
        }
      }
    },
    {
      "component": {
        "type": "other",
        "other": {
          "name": "perl-YAML",
          "version": "1.26",
          "downloadUrl": "https://cpan.metacpan.org/authors/id/T/TI/TINITA/YAML-1.26.tar.gz"
        }
      }
    },
    {
      "component": {
        "type": "other",
        "other": {
          "name": "perl-YAML-Tiny",
          "version": "1.73",
          "downloadUrl": "https://cpan.metacpan.org/authors/id/E/ET/ETHER/YAML-Tiny-1.73.tar.gz"
        }
      }
    },
    {
      "component": {
        "type": "other",
        "other": {
          "name": "perl-common-sense",
          "version": "3.74",
          "downloadUrl": "http://search.cpan.org/CPAN/authors/id/M/ML/MLEHMANN/common-sense-3.74.tar.gz"
        }
      }
    },
    {
      "component": {
        "type": "other",
        "other": {
          "name": "perl-libintl-perl",
          "version": "1.29",
          "downloadUrl": "https://cpan.metacpan.org/authors/id/G/GU/GUIDO/libintl-perl-1.29.tar.gz"
        }
      }
    },
    {
      "component": {
        "type": "other",
        "other": {
          "name": "pgbouncer",
          "version": "1.11.0",
          "downloadUrl": "https://pgbouncer.github.io/downloads/files/1.11.0/pgbouncer-1.11.0.tar.gz"
        }
      }
    },
    {
      "component": {
        "type": "other",
        "other": {
          "name": "pigz",
          "version": "2.6",
          "downloadUrl": "https://github.com/madler/pigz/archive/v2.6.tar.gz"
        }
      }
    },
    {
      "component": {
        "type": "other",
        "other": {
          "name": "pinentry",
          "version": "1.1.0",
          "downloadUrl": "https://gnupg.org/ftp/gcrypt/pinentry/pinentry-1.1.0.tar.bz2"
        }
      }
    },
    {
      "component": {
        "type": "other",
        "other": {
          "name": "pixman",
          "version": "0.36.0",
          "downloadUrl": "https://xorg.freedesktop.org/archive/individual/lib/pixman-0.36.0.tar.bz2"
        }
      }
    },
    {
      "component": {
        "type": "other",
        "other": {
          "name": "pkgconf",
          "version": "1.7.0",
          "downloadUrl": "https://distfiles.dereferenced.org/pkgconf/pkgconf-1.7.0.tar.xz"
        }
      }
    },
    {
      "component": {
        "type": "other",
        "other": {
          "name": "polkit",
          "version": "0.116",
          "downloadUrl": "https://www.freedesktop.org/software/polkit/releases/polkit-0.116.tar.gz"
        }
      }
    },
    {
      "component": {
        "type": "other",
        "other": {
          "name": "popt",
          "version": "1.16",
          "downloadUrl": "ftp://anduin.linuxfromscratch.org/BLFS/svn/p/popt-1.16.tar.gz"
        }
      }
    },
    {
      "component": {
        "type": "other",
        "other": {
          "name": "postgresql",
          "version": "12.6",
          "downloadUrl": "https://ftp.postgresql.org/pub/source/v12.6/postgresql-12.6.tar.bz2"
        }
      }
    },
    {
      "component": {
        "type": "other",
        "other": {
          "name": "powershell",
          "version": "7.0.2",
          "downloadUrl": "https://github.com/PowerShell/PowerShell/releases/download/v7.0.2/powershell-7.0.2-linux-x64.tar.gz"
        }
      }
    },
    {
      "component": {
        "type": "other",
        "other": {
          "name": "procps-ng",
          "version": "3.3.15",
          "downloadUrl": "http://sourceforge.net/projects/procps-ng/files/Production/procps-ng-3.3.15.tar.xz"
        }
      }
    },
    {
      "component": {
        "type": "other",
        "other": {
          "name": "protobuf",
          "version": "3.6.1",
          "downloadUrl": "https://github.com/protocolbuffers/protobuf/archive/v3.6.1.tar.gz"
        }
      }
    },
    {
      "component": {
        "type": "other",
        "other": {
          "name": "protobuf-c",
          "version": "1.3.1",
          "downloadUrl": "https://github.com/protobuf-c/protobuf-c/releases/download/v1.3.1/protobuf-c-1.3.1.tar.gz"
        }
      }
    },
    {
      "component": {
        "type": "other",
        "other": {
          "name": "psmisc",
          "version": "23.2",
          "downloadUrl": "http://prdownloads.sourceforge.net/psmisc/psmisc-23.2.tar.xz"
        }
      }
    },
    {
      "component": {
        "type": "other",
        "other": {
          "name": "pth",
          "version": "2.0.7",
          "downloadUrl": "https://ftp.gnu.org/gnu/pth/pth-2.0.7.tar.gz"
        }
      }
    },
    {
      "component": {
        "type": "other",
        "other": {
          "name": "pugixml",
          "version": "1.10",
          "downloadUrl": "https://github.com/zeux/pugixml/archive/v1.10.tar.gz"
        }
      }
    },
    {
      "component": {
        "type": "other",
        "other": {
          "name": "pyOpenSSL",
          "version": "18.0.0",
          "downloadUrl": "https://files.pythonhosted.org/packages/source/p/pyOpenSSL/pyOpenSSL-18.0.0.tar.gz"
        }
      }
    },
    {
      "component": {
        "type": "other",
        "other": {
          "name": "pyasn1-modules",
          "version": "0.2.2",
          "downloadUrl": "https://files.pythonhosted.org/packages/37/33/74ebdc52be534e683dc91faf263931bc00ae05c6073909fde53999088541/pyasn1-modules-0.2.2.tar.gz"
        }
      }
    },
    {
      "component": {
        "type": "other",
        "other": {
          "name": "pycairo",
          "version": "1.18.2",
          "downloadUrl": "https://github.com/pygobject/pycairo/releases/download/v1.18.2/pycairo-1.18.2.tar.gz"
        }
      }
    },
    {
      "component": {
        "type": "other",
        "other": {
          "name": "pygobject3",
          "version": "3.36.1",
          "downloadUrl": "https://download.gnome.org/sources/pygobject/3.36/pygobject-3.36.1.tar.xz"
        }
      }
    },
    {
      "component": {
        "type": "other",
        "other": {
          "name": "pyparsing",
          "version": "2.2.0",
          "downloadUrl": "https://github.com/pyparsing/pyparsing/archive/pyparsing_2.2.0.tar.gz"
        }
      }
    },
    {
      "component": {
        "type": "other",
        "other": {
          "name": "pytest",
          "version": "3.8.2",
          "downloadUrl": "https://github.com/pytest-dev/pytest/archive/3.8.2.tar.gz"
        }
      }
    },
    {
      "component": {
        "type": "other",
        "other": {
<<<<<<< HEAD
=======
          "name": "python2",
          "version": "2.7.18",
          "downloadUrl": "http://www.python.org/ftp/python/2.7.18/Python-2.7.18.tar.xz"
        }
      }
    },
    {
      "component": {
        "type": "other",
        "other": {
          "name": "python3",
          "version": "3.7.10",
          "downloadUrl": "https://www.python.org/ftp/python/3.7.10/Python-3.7.10.tar.xz"
        }
      }
    },
    {
      "component": {
        "type": "other",
        "other": {
>>>>>>> 7277504b
          "name": "python-appdirs",
          "version": "1.4.3",
          "downloadUrl": "https://pypi.python.org/packages/48/69/d87c60746b393309ca30761f8e2b49473d43450b150cb08f3c6df5c11be5/appdirs-1.4.3.tar.gz"
        }
      }
    },
    {
      "component": {
        "type": "other",
        "other": {
          "name": "python-asn1crypto",
          "version": "0.24.0",
          "downloadUrl": "https://files.pythonhosted.org/packages/fc/f1/8db7daa71f414ddabfa056c4ef792e1461ff655c2ae2928a2b675bfed6b4/asn1crypto-0.24.0.tar.gz"
        }
      }
    },
    {
      "component": {
        "type": "other",
        "other": {
          "name": "python-atomicwrites",
          "version": "1.2.1",
          "downloadUrl": "https://github.com/untitaker/python-atomicwrites/archive/1.2.1.tar.gz"
        }
      }
    },
    {
      "component": {
        "type": "other",
        "other": {
          "name": "python-attrs",
          "version": "18.2.0",
          "downloadUrl": "https://files.pythonhosted.org/packages/0f/9e/26b1d194aab960063b266170e53c39f73ea0d0d3f5ce23313e0ec8ee9bdf/attrs-18.2.0.tar.gz"
        }
      }
    },
    {
      "component": {
        "type": "other",
        "other": {
          "name": "python-backports-ssl_match_hostname",
          "version": "3.5.0.1",
          "downloadUrl": "https://pypi.python.org/packages/76/21/2dc61178a2038a5cb35d14b61467c6ac632791ed05131dda72c20e7b9e23/backports.ssl_match_hostname-3.5.0.1.tar.gz"
        }
      }
    },
    {
      "component": {
        "type": "other",
        "other": {
          "name": "python-bcrypt",
          "version": "3.1.6",
          "downloadUrl": "https://files.pythonhosted.org/packages/ce/3a/3d540b9f5ee8d92ce757eebacf167b9deedb8e30aedec69a2a072b2399bb/bcrypt-3.1.6.tar.gz"
        }
      }
    },
    {
      "component": {
        "type": "other",
        "other": {
          "name": "python-boto3",
          "version": "1.10.21",
          "downloadUrl": "https://github.com/boto/boto3/archive/1.10.21.tar.gz"
        }
      }
    },
    {
      "component": {
        "type": "other",
        "other": {
          "name": "python-botocore",
          "version": "1.13.21",
          "downloadUrl": "https://github.com/boto/botocore/archive/1.13.21.tar.gz"
        }
      }
    },
    {
      "component": {
        "type": "other",
        "other": {
          "name": "python-cachetools",
          "version": "4.1.1",
          "downloadUrl": "https://pypi.python.org/packages/source/c/cachetools/cachetools-4.1.1.tar.gz"
        }
      }
    },
    {
      "component": {
        "type": "other",
        "other": {
          "name": "python-certifi",
          "version": "2018.10.15",
          "downloadUrl": "https://github.com/certifi/python-certifi/archive/2018.10.15.tar.gz"
        }
      }
    },
    {
      "component": {
        "type": "other",
        "other": {
          "name": "python-cffi",
          "version": "1.14.5",
          "downloadUrl": "https://pypi.python.org/packages/source/c/cffi/cffi-1.14.5.tar.gz"
        }
      }
    },
    {
      "component": {
        "type": "other",
        "other": {
          "name": "python-chardet",
          "version": "3.0.4",
          "downloadUrl": "https://github.com/chardet/chardet/archive/3.0.4.tar.gz"
        }
      }
    },
    {
      "component": {
        "type": "other",
        "other": {
          "name": "python-cherrypy",
          "version": "18.6.0",
          "downloadUrl": "https://pypi.io/packages/source/C/CherryPy/CherryPy-18.6.0.tar.gz"
        }
      }
    },
    {
      "component": {
        "type": "other",
        "other": {
          "name": "python-configobj",
          "version": "5.0.6",
          "downloadUrl": "https://files.pythonhosted.org/packages/64/61/079eb60459c44929e684fa7d9e2fdca403f67d64dd9dbac27296be2e0fab/configobj-5.0.6.tar.gz"
        }
      }
    },
    {
      "component": {
        "type": "other",
        "other": {
          "name": "python-constantly",
          "version": "15.1.0",
          "downloadUrl": "https://files.pythonhosted.org/packages/95/f1/207a0a478c4bb34b1b49d5915e2db574cadc415c9ac3a7ef17e29b2e8951/constantly-15.1.0.tar.gz"
        }
      }
    },
    {
      "component": {
        "type": "other",
        "other": {
          "name": "python-coverage",
          "version": "4.5.1",
          "downloadUrl": "https://files.pythonhosted.org/packages/source/c/coverage/coverage-4.5.1.tar.gz"
        }
      }
    },
    {
      "component": {
        "type": "other",
        "other": {
          "name": "python-cryptography",
          "version": "3.3.2",
          "downloadUrl": "https://pypi.io/packages/source/c/cryptography/cryptography-3.3.2.tar.gz"
        }
      }
    },
    {
      "component": {
        "type": "other",
        "other": {
          "name": "python-daemon",
          "version": "2.2.0",
          "downloadUrl": "https://files.pythonhosted.org/packages/source/p/python-daemon/python-daemon-2.2.0.tar.gz"
        }
      }
    },
    {
      "component": {
        "type": "other",
        "other": {
          "name": "python-dateutil",
          "version": "2.7.3",
          "downloadUrl": "https://files.pythonhosted.org/packages/a0/b0/a4e3241d2dee665fea11baec21389aec6886655cd4db7647ddf96c3fad15/python-dateutil-2.7.3.tar.gz"
        }
      }
    },
    {
      "component": {
        "type": "other",
        "other": {
          "name": "python-defusedxml",
          "version": "0.6.0",
          "downloadUrl": "https://files.pythonhosted.org/packages/a4/5f/f8aa58ca0cf01cbcee728abc9d88bfeb74e95e6cb4334cfd5bed5673ea77/defusedxml-0.6.0.tar.gz"
        }
      }
    },
    {
      "component": {
        "type": "other",
        "other": {
          "name": "python-distro",
          "version": "1.4.0",
          "downloadUrl": "https://github.com/nir0s/distro/archive/v1.4.0.tar.gz"
        }
      }
    },
    {
      "component": {
        "type": "other",
        "other": {
          "name": "python-docopt",
          "version": "0.6.2",
          "downloadUrl": "https://files.pythonhosted.org/packages/source/d/docopt/docopt-0.6.2.tar.gz"
        }
      }
    },
    {
      "component": {
        "type": "other",
        "other": {
          "name": "python-docutils",
          "version": "0.14",
          "downloadUrl": "https://files.pythonhosted.org/packages/source/d/docutils/docutils-0.14.tar.gz"
        }
      }
    },
    {
      "component": {
        "type": "other",
        "other": {
          "name": "python-ecdsa",
          "version": "0.13.3",
          "downloadUrl": "https://pypi.python.org/packages/source/e/ecdsa/ecdsa-0.13.3.tar.gz"
        }
      }
    },
    {
      "component": {
        "type": "other",
        "other": {
          "name": "python-enum34",
          "version": "1.1.6",
          "downloadUrl": "https://pypi.python.org/packages/bf/3e/31d502c25302814a7c2f1d3959d2a3b3f78e509002ba91aea64993936876/enum34-1.1.6.tar.gz"
        }
      }
    },
    {
      "component": {
        "type": "other",
        "other": {
          "name": "python-execnet",
          "version": "1.7.1",
          "downloadUrl": "https://pypi.io/packages/source/e/execnet/execnet-1.7.1.tar.gz"
        }
      }
    },
    {
      "component": {
        "type": "other",
        "other": {
          "name": "python-futures",
          "version": "3.2.0",
          "downloadUrl": "https://files.pythonhosted.org/packages/1f/9e/7b2ff7e965fc654592269f2906ade1c7d705f1bf25b7d469fa153f7d19eb/futures-3.2.0.tar.gz"
        }
      }
    },
    {
      "component": {
        "type": "other",
        "other": {
          "name": "python-gevent",
          "version": "1.3.6",
          "downloadUrl": "https://github.com/gevent/gevent/archive/1.3.6.tar.gz"
        }
      }
    },
    {
      "component": {
        "type": "other",
        "other": {
          "name": "python-google-auth",
          "version": "1.20.1",
          "downloadUrl": "https://pypi.python.org/packages/source/g/google-auth/google-auth-1.20.1.tar.gz"
        }
      }
    },
    {
      "component": {
        "type": "other",
        "other": {
          "name": "python-greenlet",
          "version": "0.4.15",
          "downloadUrl": "https://files.pythonhosted.org/packages/f8/e8/b30ae23b45f69aa3f024b46064c0ac8e5fcb4f22ace0dca8d6f9c8bbe5e7/greenlet-0.4.15.tar.gz"
        }
      }
    },
    {
      "component": {
        "type": "other",
        "other": {
          "name": "python-hyperlink",
          "version": "19.0.0",
          "downloadUrl": "https://github.com/python-hyper/hyperlink/archive/v19.0.0.tar.gz"
        }
      }
    },
    {
      "component": {
        "type": "other",
        "other": {
          "name": "python-hypothesis",
          "version": "3.71.0",
          "downloadUrl": "https://files.pythonhosted.org/packages/65/57/c4e2cc37a7b9de3d57a1cd6c200f931807cfdd9f7e05ef4c67fb9c507d65/hypothesis-3.71.0.tar.gz"
        }
      }
    },
    {
      "component": {
        "type": "other",
        "other": {
          "name": "python-idna",
          "version": "2.7",
          "downloadUrl": "https://github.com/kjd/idna/archive/v2.7.tar.gz"
        }
      }
    },
    {
      "component": {
        "type": "other",
        "other": {
          "name": "python-imagesize",
          "version": "1.1.0",
          "downloadUrl": "https://github.com/shibukawa/imagesize_py/archive/1.1.0.tar.gz"
        }
      }
    },
    {
      "component": {
        "type": "other",
        "other": {
          "name": "python-incremental",
          "version": "17.5.0",
          "downloadUrl": "https://files.pythonhosted.org/packages/source/i/incremental/incremental-17.5.0.tar.gz"
        }
      }
    },
    {
      "component": {
        "type": "other",
        "other": {
          "name": "python-iniparse",
          "version": "0.4",
          "downloadUrl": "https://files.pythonhosted.org/packages/0f/d1/3090ef9be165da5ddb1b0cf2b332d3282588bdd2dd0967e94b547f10055f/iniparse-0.4.tar.gz"
        }
      }
    },
    {
      "component": {
        "type": "other",
        "other": {
          "name": "python-ipaddr",
          "version": "2.2.0",
          "downloadUrl": "https://pypi.python.org/packages/source/i/ipaddr/ipaddr-2.2.0.tar.gz"
        }
      }
    },
    {
      "component": {
        "type": "other",
        "other": {
          "name": "python-ipaddress",
          "version": "1.0.22",
          "downloadUrl": "https://files.pythonhosted.org/packages/source/i/ipaddress/ipaddress-1.0.22.tar.gz"
        }
      }
    },
    {
      "component": {
        "type": "other",
        "other": {
          "name": "python-jinja2",
          "version": "2.10.1",
          "downloadUrl": "https://files.pythonhosted.org/packages/93/ea/d884a06f8c7f9b7afbc8138b762e80479fb17aedbbe2b06515a12de9378d/Jinja2-2.10.1.tar.gz"
        }
      }
    },
    {
      "component": {
        "type": "other",
        "other": {
          "name": "python-jmespath",
          "version": "0.9.3",
          "downloadUrl": "https://pypi.python.org/packages/e5/21/795b7549397735e911b032f255cff5fb0de58f96da794274660bca4f58ef/jmespath-0.9.3.tar.gz"
        }
      }
    },
    {
      "component": {
        "type": "other",
        "other": {
          "name": "python-jsonpatch",
          "version": "1.23",
          "downloadUrl": "https://github.com/stefankoegl/python-json-patch/archive/v1.23.tar.gz"
        }
      }
    },
    {
      "component": {
        "type": "other",
        "other": {
          "name": "python-jsonpointer",
          "version": "2.0",
          "downloadUrl": "https://pypi.python.org/packages/source/j/jsonpointer/jsonpointer-2.0.tar.gz"
        }
      }
    },
    {
      "component": {
        "type": "other",
        "other": {
          "name": "python-jsonschema",
          "version": "2.6.0",
          "downloadUrl": "https://pypi.python.org/packages/source/j/jsonschema/jsonschema-2.6.0.tar.gz"
        }
      }
    },
    {
      "component": {
        "type": "other",
        "other": {
          "name": "python-jwt",
          "version": "1.7.1",
          "downloadUrl": "https://files.pythonhosted.org/packages/2f/38/ff37a24c0243c5f45f5798bd120c0f873eeed073994133c084e1cf13b95c/PyJWT-1.7.1.tar.gz"
        }
      }
    },
    {
      "component": {
        "type": "other",
        "other": {
          "name": "python-kubernetes",
          "version": "11.0.0",
          "downloadUrl": "https://github.com/kubernetes-client/python/archive/v11.0.0.tar.gz"
        }
      }
    },
    {
      "component": {
        "type": "other",
        "other": {
          "name": "python-lockfile",
          "version": "0.12.2",
          "downloadUrl": "https://pypi.python.org/packages/source/l/lockfile/lockfile-0.12.2.tar.gz"
        }
      }
    },
    {
      "component": {
        "type": "other",
        "other": {
          "name": "python-logutils",
          "version": "0.3.5",
          "downloadUrl": "https://pypi.io/packages/source/l/logutils/logutils-0.3.5.tar.gz"
        }
      }
    },
    {
      "component": {
        "type": "other",
        "other": {
          "name": "python-lxml",
          "version": "4.2.4",
          "downloadUrl": "https://files.pythonhosted.org/packages/ca/63/139b710671c1655aed3b20c1e6776118c62e9f9311152f4c6031e12a0554/lxml-4.2.4.tar.gz"
        }
      }
    },
    {
      "component": {
        "type": "other",
        "other": {
          "name": "python-m2r",
          "version": "0.2.0",
          "downloadUrl": "https://github.com/miyakogi/m2r/archive/v0.2.0/m2r-0.2.0.tar.gz"
        }
      }
    },
    {
      "component": {
        "type": "other",
        "other": {
          "name": "python-mako",
          "version": "1.0.7",
          "downloadUrl": "https://files.pythonhosted.org/packages/eb/f3/67579bb486517c0d49547f9697e36582cd19dafb5df9e687ed8e22de57fa/Mako-1.0.7.tar.gz"
        }
      }
    },
    {
      "component": {
        "type": "other",
        "other": {
          "name": "python-markupsafe",
          "version": "1.1.1",
          "downloadUrl": "https://pypi.python.org/packages/source/M/MarkupSafe/MarkupSafe-1.1.1.tar.gz"
        }
      }
    },
    {
      "component": {
        "type": "other",
        "other": {
          "name": "python-mistune",
          "version": "0.8.3",
          "downloadUrl": "https://files.pythonhosted.org/packages/source/m/mistune/mistune-0.8.3.tar.gz"
        }
      }
    },
    {
      "component": {
        "type": "other",
        "other": {
          "name": "python-msgpack",
          "version": "0.6.2",
          "downloadUrl": "https://github.com/msgpack/msgpack-python/archive/v0.6.2.tar.gz"
        }
      }
    },
    {
      "component": {
        "type": "other",
        "other": {
          "name": "python-netaddr",
          "version": "0.7.19",
          "downloadUrl": "https://github.com/netaddr/netaddr/archive/netaddr-0.7.19.tar.gz"
        }
      }
    },
    {
      "component": {
        "type": "other",
        "other": {
          "name": "python-netifaces",
          "version": "0.10.9",
          "downloadUrl": "https://pypi.python.org/packages/source/n/netifaces/netifaces-0.10.9.tar.gz"
        }
      }
    },
    {
      "component": {
        "type": "other",
        "other": {
          "name": "python-nocasedict",
          "version": "0.5.0",
          "downloadUrl": "https://github.com/pywbem/nocasedict/archive/0.5.0.tar.gz"
        }
      }
    },
    {
      "component": {
        "type": "other",
        "other": {
          "name": "python-ntplib",
          "version": "0.3.3",
          "downloadUrl": "https://files.pythonhosted.org/packages/29/8b/85a86e01c510665b0790d3a9fd4532ad98aba9e185a676113a0ae3879350/ntplib-0.3.3.tar.gz"
        }
      }
    },
    {
      "component": {
        "type": "other",
        "other": {
          "name": "python-oauthlib",
          "version": "2.1.0",
          "downloadUrl": "https://files.pythonhosted.org/packages/df/5f/3f4aae7b28db87ddef18afed3b71921e531ca288dc604eb981e9ec9f8853/oauthlib-2.1.0.tar.gz"
        }
      }
    },
    {
      "component": {
        "type": "other",
        "other": {
          "name": "python-packaging",
          "version": "17.1",
          "downloadUrl": "https://files.pythonhosted.org/packages/77/32/439f47be99809c12ef2da8b60a2c47987786d2c6c9205549dd6ef95df8bd/packaging-17.1.tar.gz"
        }
      }
    },
    {
      "component": {
        "type": "other",
        "other": {
          "name": "python-pam",
          "version": "1.8.4",
          "downloadUrl": "https://pypi.python.org/packages/source/p/python-pam/python-pam-1.8.4.tar.gz"
        }
      }
    },
    {
      "component": {
        "type": "other",
        "other": {
          "name": "python-pbr",
          "version": "5.1.2",
          "downloadUrl": "https://pypi.io/packages/source/p/pbr/pbr-5.1.2.tar.gz"
        }
      }
    },
    {
      "component": {
        "type": "other",
        "other": {
          "name": "python-pecan",
          "version": "1.4.0",
          "downloadUrl": "https://pypi.io/packages/source/p/pecan/pecan-1.4.0.tar.gz"
        }
      }
    },
    {
      "component": {
        "type": "other",
        "other": {
          "name": "python-pip",
          "version": "19.2",
          "downloadUrl": "https://files.pythonhosted.org/packages/41/13/b6e68eae78405af6e4e9a93319ae5bb371057786f1590b157341f7542d7d/pip-19.2.tar.gz"
        }
      }
    },
    {
      "component": {
        "type": "other",
        "other": {
          "name": "python-ply",
          "version": "3.11",
          "downloadUrl": "http://www.dabeaz.com/ply/ply-3.11.tar.gz"
        }
      }
    },
    {
      "component": {
        "type": "other",
        "other": {
          "name": "python-prettytable",
          "version": "0.7.2",
          "downloadUrl": "https://storage.googleapis.com/google-code-archive-downloads/v2/code.google.com/prettytable/prettytable-0.7.2.tar.gz"
        }
      }
    },
    {
      "component": {
        "type": "other",
        "other": {
          "name": "python-psutil",
          "version": "5.6.3",
          "downloadUrl": "https://github.com/giampaolo/psutil/archive/release-5.6.3.tar.gz"
        }
      }
    },
    {
      "component": {
        "type": "other",
        "other": {
          "name": "python-psycopg2",
          "version": "2.7.5",
          "downloadUrl": "https://files.pythonhosted.org/packages/source/p/psycopg2/psycopg2-2.7.5.tar.gz"
        }
      }
    },
    {
      "component": {
        "type": "other",
        "other": {
          "name": "python-py",
          "version": "1.10.0",
          "downloadUrl": "https://files.pythonhosted.org/packages/0d/8c/50e9f3999419bb7d9639c37e83fa9cdcf0f601a9d407162d6c37ad60be71/py-1.10.0.tar.gz"
        }
      }
    },
    {
      "component": {
        "type": "other",
        "other": {
          "name": "python-pyasn1",
          "version": "0.4.4",
          "downloadUrl": "https://files.pythonhosted.org/packages/10/46/059775dc8e50f722d205452bced4b3cc965d27e8c3389156acd3b1123ae3/pyasn1-0.4.4.tar.gz"
        }
      }
    },
    {
      "component": {
        "type": "other",
        "other": {
          "name": "python-pycodestyle",
          "version": "2.5.0",
          "downloadUrl": "https://files.pythonhosted.org/packages/1c/d1/41294da5915f4cae7f4b388cea6c2cd0d6cd53039788635f6875dfe8c72f/pycodestyle-2.5.0.tar.gz"
        }
      }
    },
    {
      "component": {
        "type": "other",
        "other": {
          "name": "python-pycparser",
          "version": "2.18",
          "downloadUrl": "https://pypi.python.org/packages/source/p/pycparser/pycparser-2.18.tar.gz"
        }
      }
    },
    {
      "component": {
        "type": "other",
        "other": {
          "name": "python-pycurl",
          "version": "7.43.0.2",
          "downloadUrl": "https://dl.bintray.com/pycurl/pycurl/pycurl-7.43.0.2.tar.gz"
        }
      }
    },
    {
      "component": {
        "type": "other",
        "other": {
          "name": "python-pygments",
          "version": "2.4.2",
          "downloadUrl": "https://files.pythonhosted.org/packages/source/P/Pygments/Pygments-2.4.2.tar.gz"
        }
      }
    },
    {
      "component": {
        "type": "other",
        "other": {
          "name": "python-pynacl",
          "version": "1.3.0",
          "downloadUrl": "https://files.pythonhosted.org/packages/61/ab/2ac6dea8489fa713e2b4c6c5b549cc962dd4a842b5998d9e80cf8440b7cd/PyNaCl-1.3.0.tar.gz"
        }
      }
    },
    {
      "component": {
        "type": "other",
        "other": {
          "name": "python-pyvmomi",
          "version": "6.7.3",
          "downloadUrl": "https://github.com/vmware/pyvmomi/archive/6.7.3.tar.gz"
        }
      }
    },
    {
      "component": {
        "type": "other",
        "other": {
          "name": "python-pywbem",
          "version": "1.0.1",
          "downloadUrl": "https://github.com/pywbem/pywbem/archive/1.0.1.tar.gz"
        }
      }
    },
    {
      "component": {
        "type": "other",
        "other": {
          "name": "python-remoto",
          "version": "1.2.0",
          "downloadUrl": "https://pypi.io/packages/source/r/remoto/remoto-1.2.0.tar.gz"
        }
      }
    },
    {
      "component": {
        "type": "other",
        "other": {
          "name": "python-repoze-lru",
          "version": "0.7",
          "downloadUrl": "https://pypi.io/packages/source/r/remoto/remoto-0.7.tar.gz"
        }
      }
    },
    {
      "component": {
        "type": "other",
        "other": {
          "name": "python-requests",
          "version": "2.22.0",
          "downloadUrl": "http://github.com/requests/requests/archive/v2.22.0/requests-v2.22.0.tar.gz"
        }
      }
    },
    {
      "component": {
        "type": "other",
        "other": {
          "name": "python-routes",
          "version": "2.4.1",
          "downloadUrl": "https://pypi.io/packages/source/R/Routes/Routes-2.4.1.tar.gz"
        }
      }
    },
    {
      "component": {
        "type": "other",
        "other": {
          "name": "python-rsa",
          "version": "4.6",
          "downloadUrl": "https://pypi.python.org/packages/source/r/rsa/rsa-4.6.tar.gz"
        }
      }
    },
    {
      "component": {
        "type": "other",
        "other": {
          "name": "python-setuptools",
          "version": "40.2.0",
          "downloadUrl": "https://files.pythonhosted.org/packages/ef/1d/201c13e353956a1c840f5d0fbf0461bd45bbd678ea4843ebf25924e8984c/setuptools-40.2.0.zip"
        }
      }
    },
    {
      "component": {
        "type": "other",
        "other": {
          "name": "python-setuptools_scm",
          "version": "3.1.0",
          "downloadUrl": "https://files.pythonhosted.org/packages/source/s/setuptools_scm/setuptools_scm-3.1.0.tar.gz"
        }
      }
    },
    {
      "component": {
        "type": "other",
        "other": {
          "name": "python-simplejson",
          "version": "3.17.0",
          "downloadUrl": "https://pypi.python.org/packages/source/s/simplejson/simplejson-3.17.0.tar.gz"
        }
      }
    },
    {
      "component": {
        "type": "other",
        "other": {
          "name": "python-six",
          "version": "1.11.0",
          "downloadUrl": "https://pypi.python.org/packages/source/s/six/six-1.11.0.tar.gz"
        }
      }
    },
    {
      "component": {
        "type": "other",
        "other": {
          "name": "python-snowballstemmer",
          "version": "1.2.1",
          "downloadUrl": "https://pypi.python.org/packages/20/6b/d2a7cb176d4d664d94a6debf52cd8dbae1f7203c8e42426daa077051d59c/snowballstemmer-1.2.1.tar.gz"
        }
      }
    },
    {
      "component": {
        "type": "other",
        "other": {
          "name": "python-sphinx",
          "version": "1.7.9",
          "downloadUrl": "https://github.com/sphinx-doc/sphinx/archive/v1.7.9.tar.gz"
        }
      }
    },
    {
      "component": {
        "type": "other",
        "other": {
          "name": "python-sphinx-theme-alabaster",
          "version": "0.7.11",
          "downloadUrl": "https://files.pythonhosted.org/packages/3f/46/9346ea429931d80244ab7f11c4fce83671df0b7ae5a60247a2b588592c46/alabaster-0.7.11.tar.gz"
        }
      }
    },
    {
      "component": {
        "type": "other",
        "other": {
          "name": "python-sphinxcontrib-websupport",
          "version": "1.1.2",
          "downloadUrl": " https://github.com/sphinx-doc/sphinxcontrib-websupport/archive/1.1.2.tar.gz"
        }
      }
    },
    {
      "component": {
        "type": "other",
        "other": {
          "name": "python-sqlalchemy",
          "version": "1.3.2",
          "downloadUrl": "https://files.pythonhosted.org/packages/source/S/SQLAlchemy/SQLAlchemy-1.3.2.tar.gz"
        }
      }
    },
    {
      "component": {
        "type": "other",
        "other": {
          "name": "python-twisted",
          "version": "19.2.1",
          "downloadUrl": "https://pypi.python.org/packages/source/T/Twisted/Twisted-19.2.1.tar.bz2"
        }
      }
    },
    {
      "component": {
        "type": "other",
        "other": {
          "name": "python-typing",
          "version": "3.6.6",
          "downloadUrl": "https://files.pythonhosted.org/packages/bf/9b/2bf84e841575b633d8d91ad923e198a415e3901f228715524689495b4317/typing-3.6.6.tar.gz"
        }
      }
    },
    {
      "component": {
        "type": "other",
        "other": {
          "name": "python-urllib3",
          "version": "1.25.9",
          "downloadUrl": "https://github.com/shazow/urllib3/archive/1.25.9/urllib3-1.25.9.tar.gz"
        }
      }
    },
    {
      "component": {
        "type": "other",
        "other": {
          "name": "python-vcversioner",
          "version": "2.16.0.0",
          "downloadUrl": "https://pypi.python.org/packages/source/v/vcversioner/vcversioner-2.16.0.0.tar.gz"
        }
      }
    },
    {
      "component": {
        "type": "other",
        "other": {
          "name": "python-virtualenv",
          "version": "16.0.0",
          "downloadUrl": "https://files.pythonhosted.org/packages/33/bc/fa0b5347139cd9564f0d44ebd2b147ac97c36b2403943dbee8a25fd74012/virtualenv-16.0.0.tar.gz"
        }
      }
    },
    {
      "component": {
        "type": "other",
        "other": {
          "name": "python-wcwidth",
          "version": "0.1.7",
          "downloadUrl": "https://files.pythonhosted.org/packages/source/w/wcwidth/wcwidth-0.1.7.tar.gz"
        }
      }
    },
    {
      "component": {
        "type": "other",
        "other": {
          "name": "python-webob",
          "version": "1.8.5",
          "downloadUrl": "https://files.pythonhosted.org/packages/9d/1a/0c89c070ee2829c934cb6c7082287c822e28236a4fcf90063e6be7c35532/WebOb-1.8.5.tar.gz"
        }
      }
    },
    {
      "component": {
        "type": "other",
        "other": {
          "name": "python-websocket-client",
          "version": "0.56.0",
          "downloadUrl": "https://files.pythonhosted.org/packages/c5/01/8c9c7de6c46f88e70b5a3276c791a2be82ae83d8e0d0cc030525ee2866fd/websocket_client-0.56.0.tar.gz"
        }
      }
    },
    {
      "component": {
        "type": "other",
        "other": {
          "name": "python-werkzeug",
          "version": "0.14.1",
          "downloadUrl": "https://files.pythonhosted.org/packages/9f/08/a3bb1c045ec602dc680906fc0261c267bed6b3bb4609430aff92c3888ec8/Werkzeug-0.14.1.tar.gz"
        }
      }
    },
    {
      "component": {
        "type": "other",
        "other": {
          "name": "python-yamlloader",
          "version": "0.5.4",
          "downloadUrl": "https://github.com/Phynix/yamlloader/archive/0.5.4.tar.gz"
        }
      }
    },
    {
      "component": {
        "type": "other",
        "other": {
          "name": "python-zope-interface",
          "version": "4.7.2",
          "downloadUrl": "https://pypi.python.org/packages/source/z/zope.interface/zope.interface-4.7.2.tar.gz"
        }
      }
    },
    {
      "component": {
        "type": "other",
        "other": {
          "name": "python2",
          "version": "2.7.18",
          "downloadUrl": "http://www.python.org/ftp/python/2.7.18/Python-2.7.18.tar.xz"
        }
      }
    },
    {
      "component": {
        "type": "other",
        "other": {
          "name": "python3",
          "version": "3.7.9",
          "downloadUrl": "https://www.python.org/ftp/python/3.7.9/Python-3.7.9.tar.xz"
        }
      }
    },
    {
      "component": {
        "type": "other",
        "other": {
          "name": "pytz",
          "version": "2018.5",
          "downloadUrl": "https://files.pythonhosted.org/packages/source/p/pytz/pytz-2018.5.tar.gz"
        }
      }
    },
    {
      "component": {
        "type": "other",
        "other": {
          "name": "qemu-kvm",
          "version": "4.2.0",
          "downloadUrl": "https://download.qemu.org/qemu-4.2.0.tar.xz"
        }
      }
    },
    {
      "component": {
        "type": "other",
        "other": {
          "name": "qt5-qtbase",
          "version": "5.12.5",
          "downloadUrl": "https://download.qt.io/official_releases/qt/5.12/5.12.5/submodules/qtbase-everywhere-src-5.12.5.tar.xz"
        }
      }
    },
    {
      "component": {
        "type": "other",
        "other": {
          "name": "qt5-qtdeclarative",
          "version": "5.12.5",
          "downloadUrl": "https://download.qt.io/official_releases/qt/5.12/5.12.5/submodules/qtdeclarative-everywhere-src-5.12.5.tar.xz"
        }
      }
    },
    {
      "component": {
        "type": "other",
        "other": {
          "name": "qt5-qtsvg",
          "version": "5.12.5",
          "downloadUrl": "https://download.qt.io/official_releases/qt/5.12/5.12.5/submodules/qtsvg-everywhere-src-5.12.5.tar.xz"
        }
      }
    },
    {
      "component": {
        "type": "other",
        "other": {
          "name": "qt5-qttools",
          "version": "5.12.5",
          "downloadUrl": "https://download.qt.io/official_releases/qt/5.12/5.12.5/submodules/qttools-everywhere-src-5.12.5.tar.xz"
        }
      }
    },
    {
      "component": {
        "type": "other",
        "other": {
          "name": "rapidjson",
          "version": "1.0.2",
          "downloadUrl": "https://github.com/Tencent/rapidjson/archive/v1.0.2.tar.gz"
        }
      }
    },
    {
      "component": {
        "type": "other",
        "other": {
          "name": "rapidjson",
          "version": "1.1.0",
          "downloadUrl": "https://github.com/Tencent/rapidjson/archive/v1.1.0.tar.gz"
        }
      }
    },
    {
      "component": {
        "type": "other",
        "other": {
          "name": "rdma-core",
          "version": "31.0",
          "downloadUrl": "https://github.com/linux-rdma/rdma-core/releases/download/v31.0/rdma-core-31.0.tar.gz"
        }
      }
    },
    {
      "component": {
        "type": "other",
        "other": {
          "name": "readline",
          "version": "7.0",
          "downloadUrl": "http://ftp.gnu.org/gnu/readline/readline-7.0.tar.gz"
        }
      }
    },
    {
      "component": {
        "type": "other",
        "other": {
          "name": "redis",
          "version": "5.0.5",
          "downloadUrl": "http://download.redis.io/releases/redis-5.0.5.tar.gz"
        }
      }
    },
    {
      "component": {
        "type": "other",
        "other": {
          "name": "rng-tools",
          "version": "5",
          "downloadUrl": "https://github.com/nhorman/rng-tools/archive/rng-tools-5.tar.gz"
        }
      }
    },
    {
      "component": {
        "type": "other",
        "other": {
          "name": "rocksdb",
          "version": "6.7.3",
          "downloadUrl": "https://github.com/facebook/rocksdb/archive/v6.7.3.tar.gz"
        }
      }
    },
    {
      "component": {
        "type": "other",
        "other": {
          "name": "rpcbind",
          "version": "1.2.5",
          "downloadUrl": "http://downloads.sourceforge.net/rpcbind/rpcbind-1.2.5.tar.bz2"
        }
      }
    },
    {
      "component": {
        "type": "other",
        "other": {
          "name": "rpcsvc-proto",
          "version": "1.4",
          "downloadUrl": "https://github.com/thkukuk/rpcsvc-proto/releases/download/v1.4/rpcsvc-proto-1.4.tar.gz"
        }
      }
    },
    {
      "component": {
        "type": "other",
        "other": {
          "name": "rpm",
          "version": "4.14.2.1",
          "downloadUrl": "https://github.com/rpm-software-management/rpm/archive/rpm-4.14.2.1-release.tar.gz"
        }
      }
    },
    {
      "component": {
        "type": "other",
        "other": {
          "name": "rpm-ostree",
          "version": "2019.3",
          "downloadUrl": "https://github.com/projectatomic/rpm-ostree/releases/download/v2019.3/rpm-ostree-2019.3.tar.xz"
        }
      }
    },
    {
      "component": {
        "type": "other",
        "other": {
          "name": "rrdtool",
          "version": "1.7.0",
          "downloadUrl": "https://github.com/oetiker/rrdtool-1.x/releases/download/v1.7.0/rrdtool-1.7.0.tar.gz"
        }
      }
    },
    {
      "component": {
        "type": "other",
        "other": {
          "name": "rsync",
          "version": "3.1.3",
          "downloadUrl": "https://download.samba.org/pub/rsync/src/rsync-3.1.3.tar.gz"
        }
      }
    },
    {
      "component": {
        "type": "other",
        "other": {
          "name": "rsyslog",
          "version": "8.37.0",
          "downloadUrl": "http://www.rsyslog.com/files/download/rsyslog/rsyslog-8.37.0.tar.gz"
        }
      }
    },
    {
      "component": {
        "type": "other",
        "other": {
          "name": "ruby",
          "version": "2.6.6",
          "downloadUrl": "https://cache.ruby-lang.org/pub/ruby/2.6/ruby-2.6.6.tar.xz"
        }
      }
    },
    {
      "component": {
        "type": "other",
        "other": {
          "name": "ruby",
          "version": "2.7.2",
          "downloadUrl": "https://cache.ruby-lang.org/pub/ruby/2.7/ruby-2.7.2.tar.xz"
        }
      }
    },
    {
      "component": {
        "type": "other",
        "other": {
          "name": "rubygem-addressable",
          "version": "2.7.0",
          "downloadUrl": "https://rubygems.org/downloads/addressable-2.7.0.gem"
        }
      }
    },
    {
      "component": {
        "type": "other",
        "other": {
          "name": "rubygem-async",
          "version": "1.27.0",
          "downloadUrl": "https://rubygems.org/downloads/async-1.27.0.gem"
        }
      }
    },
    {
      "component": {
        "type": "other",
        "other": {
          "name": "rubygem-async-http",
          "version": "0.50.13",
          "downloadUrl": "https://rubygems.org/downloads/async-http-0.50.13.gem"
        }
      }
    },
    {
      "component": {
        "type": "other",
        "other": {
          "name": "rubygem-async-io",
          "version": "1.30.1",
          "downloadUrl": "https://rubygems.org/downloads/async-io-1.30.1.gem"
        }
      }
    },
    {
      "component": {
        "type": "other",
        "other": {
          "name": "rubygem-async-pool",
          "version": "0.3.3",
          "downloadUrl": "https://rubygems.org/downloads/async-pool-0.3.3.gem"
        }
      }
    },
    {
      "component": {
        "type": "other",
        "other": {
          "name": "rubygem-aws-eventstream",
          "version": "1.1.0",
          "downloadUrl": "https://rubygems.org/downloads/aws-eventstream-1.1.0.gem"
        }
      }
    },
    {
      "component": {
        "type": "other",
        "other": {
          "name": "rubygem-aws-partitions",
          "version": "1.288.0",
          "downloadUrl": "https://rubygems.org/downloads/aws-partitions-1.288.0.gem"
        }
      }
    },
    {
      "component": {
        "type": "other",
        "other": {
          "name": "rubygem-aws-sdk-core",
          "version": "3.92.0",
          "downloadUrl": "https://rubygems.org/downloads/aws-sdk-core-3.92.0.gem"
        }
      }
    },
    {
      "component": {
        "type": "other",
        "other": {
          "name": "rubygem-aws-sdk-kms",
          "version": "1.30.0",
          "downloadUrl": "https://rubygems.org/downloads/aws-sdk-kms-1.30.0.gem"
        }
      }
    },
    {
      "component": {
        "type": "other",
        "other": {
          "name": "rubygem-aws-sdk-s3",
          "version": "1.61.1",
          "downloadUrl": "https://rubygems.org/downloads/aws-sdk-s3-1.61.1.gem"
        }
      }
    },
    {
      "component": {
        "type": "other",
        "other": {
          "name": "rubygem-aws-sdk-sqs",
          "version": "1.24.0",
          "downloadUrl": "https://rubygems.org/downloads/aws-sdk-sqs-1.24.0.gem"
        }
      }
    },
    {
      "component": {
        "type": "other",
        "other": {
          "name": "rubygem-aws-sigv4",
          "version": "1.1.1",
          "downloadUrl": "https://rubygems.org/downloads/aws-sigv4-1.1.1.gem"
        }
      }
    },
    {
      "component": {
        "type": "other",
        "other": {
          "name": "rubygem-bundler",
          "version": "1.16.4",
          "downloadUrl": "https://rubygems.org/downloads/bundler-1.16.4.gem"
        }
      }
    },
    {
      "component": {
        "type": "other",
        "other": {
          "name": "rubygem-bundler",
          "version": "2.1.4",
          "downloadUrl": "https://rubygems.org/downloads/bundler-2.1.4.gem"
        }
      }
    },
    {
      "component": {
        "type": "other",
        "other": {
          "name": "rubygem-concurrent-ruby",
          "version": "1.1.7",
          "downloadUrl": "https://rubygems.org/downloads/concurrent-ruby-1.1.7.gem"
        }
      }
    },
    {
      "component": {
        "type": "other",
        "other": {
          "name": "rubygem-console",
          "version": "1.10.1",
          "downloadUrl": "https://rubygems.org/downloads/console-1.10.1.gem"
        }
      }
    },
    {
      "component": {
        "type": "other",
        "other": {
          "name": "rubygem-cool.io",
          "version": "1.6.0",
          "downloadUrl": "https://rubygems.org/downloads/cool.io-1.6.0.gem"
        }
      }
    },
    {
      "component": {
        "type": "other",
        "other": {
          "name": "rubygem-digest-crc",
          "version": "0.6.1",
          "downloadUrl": "https://rubygems.org/downloads/digest-crc-0.6.1.gem"
        }
      }
    },
    {
      "component": {
        "type": "other",
        "other": {
          "name": "rubygem-elasticsearch",
          "version": "7.6.0",
          "downloadUrl": "https://rubygems.org/downloads/elasticsearch-7.6.0.gem"
        }
      }
    },
    {
      "component": {
        "type": "other",
        "other": {
          "name": "rubygem-elasticsearch-api",
          "version": "7.6.0",
          "downloadUrl": "https://rubygems.org/downloads/elasticsearch-api-7.6.0.gem"
        }
      }
    },
    {
      "component": {
        "type": "other",
        "other": {
          "name": "rubygem-elasticsearch-transport",
          "version": "7.6.0",
          "downloadUrl": "https://rubygems.org/downloads/elasticsearch-transport-7.6.0.gem"
        }
      }
    },
    {
      "component": {
        "type": "other",
        "other": {
          "name": "rubygem-excon",
          "version": "0.78.0",
          "downloadUrl": "https://rubygems.org/downloads/excon-0.78.0.gem"
        }
      }
    },
    {
      "component": {
        "type": "other",
        "other": {
          "name": "rubygem-faraday",
          "version": "1.1.0",
          "downloadUrl": "https://rubygems.org/downloads/faraday-1.1.0.gem"
        }
      }
    },
    {
      "component": {
        "type": "other",
        "other": {
          "name": "rubygem-ffi",
          "version": "1.13.1",
          "downloadUrl": "https://rubygems.org/downloads/ffi-1.13.1.gem"
        }
      }
    },
    {
      "component": {
        "type": "other",
        "other": {
          "name": "rubygem-fiber-local",
          "version": "1.0.0",
          "downloadUrl": "https://rubygems.org/downloads/fiber-local-1.0.0.gem"
        }
      }
    },
    {
      "component": {
        "type": "other",
        "other": {
          "name": "rubygem-fluent-config-regexp-type",
          "version": "1.0.0",
          "downloadUrl": "https://rubygems.org/downloads/fluent-config-regexp-type-1.0.0.gem"
        }
      }
    },
    {
      "component": {
        "type": "other",
        "other": {
          "name": "rubygem-fluent-logger",
          "version": "0.9.0",
          "downloadUrl": "https://rubygems.org/downloads/fluent-logger-0.9.0.gem"
        }
      }
    },
    {
      "component": {
        "type": "other",
        "other": {
          "name": "rubygem-fluent-plugin-elasticsearch",
          "version": "4.0.7",
          "downloadUrl": "https://rubygems.org/downloads/fluent-plugin-elasticsearch-4.0.7.gem"
        }
      }
    },
    {
      "component": {
        "type": "other",
        "other": {
          "name": "rubygem-fluent-plugin-kafka",
          "version": "0.13.0",
          "downloadUrl": "https://rubygems.org/downloads/fluent-plugin-kafka-0.13.0.gem"
        }
      }
    },
    {
      "component": {
        "type": "other",
        "other": {
          "name": "rubygem-fluent-plugin-prometheus",
          "version": "1.7.3",
          "downloadUrl": "https://rubygems.org/downloads/fluent-plugin-prometheus-1.7.3.gem"
        }
      }
    },
    {
      "component": {
        "type": "other",
        "other": {
          "name": "rubygem-fluent-plugin-prometheus_pushgateway",
          "version": "0.0.2",
          "downloadUrl": "https://rubygems.org/downloads/fluent-plugin-prometheus_pushgateway-0.0.2.gem"
        }
      }
    },
    {
      "component": {
        "type": "other",
        "other": {
          "name": "rubygem-fluent-plugin-record-modifier",
          "version": "2.1.0",
          "downloadUrl": "https://rubygems.org/downloads/fluent-plugin-record-modifier-2.1.0.gem"
        }
      }
    },
    {
      "component": {
        "type": "other",
        "other": {
          "name": "rubygem-fluent-plugin-rewrite-tag-filter",
          "version": "2.3.0",
          "downloadUrl": "https://rubygems.org/downloads/fluent-plugin-rewrite-tag-filter-2.3.0.gem"
        }
      }
    },
    {
      "component": {
        "type": "other",
        "other": {
          "name": "rubygem-fluent-plugin-s3",
          "version": "1.3.0",
          "downloadUrl": "https://rubygems.org/downloads/fluent-plugin-s3-1.3.0.gem"
        }
      }
    },
    {
      "component": {
        "type": "other",
        "other": {
          "name": "rubygem-fluent-plugin-systemd",
          "version": "1.0.2",
          "downloadUrl": "https://rubygems.org/downloads/fluent-plugin-systemd-1.0.2.gem"
        }
      }
    },
    {
      "component": {
        "type": "other",
        "other": {
          "name": "rubygem-fluent-plugin-td",
          "version": "1.1.0",
          "downloadUrl": "https://rubygems.org/downloads/fluent-plugin-td-1.1.0.gem"
        }
      }
    },
    {
      "component": {
        "type": "other",
        "other": {
          "name": "rubygem-fluent-plugin-webhdfs",
          "version": "1.2.4",
          "downloadUrl": "https://rubygems.org/downloads/fluent-plugin-webhdfs-1.2.4.gem"
        }
      }
    },
    {
      "component": {
        "type": "other",
        "other": {
          "name": "rubygem-fluentd",
          "version": "1.11.0",
          "downloadUrl": "https://rubygems.org/downloads/fluentd-1.11.0.gem"
        }
      }
    },
    {
      "component": {
        "type": "other",
        "other": {
          "name": "rubygem-hirb",
          "version": "0.7.3",
          "downloadUrl": "https://rubygems.org/downloads/hirb-0.7.3.gem"
        }
      }
    },
    {
      "component": {
        "type": "other",
        "other": {
          "name": "rubygem-http_parser.rb",
          "version": "0.6.0",
          "downloadUrl": "https://rubygems.org/downloads/http_parser.rb-0.6.0.gem"
        }
      }
    },
    {
      "component": {
        "type": "other",
        "other": {
          "name": "rubygem-httpclient",
          "version": "2.8.2.4",
          "downloadUrl": "https://rubygems.org/downloads/httpclient-2.8.2.4.gem"
        }
      }
    },
    {
      "component": {
        "type": "other",
        "other": {
          "name": "rubygem-jmespath",
          "version": "1.4.0",
          "downloadUrl": "https://rubygems.org/downloads/jmespath-1.4.0.gem"
        }
      }
    },
    {
      "component": {
        "type": "other",
        "other": {
          "name": "rubygem-ltsv",
          "version": "0.1.2",
          "downloadUrl": "https://rubygems.org/downloads/ltsv-0.1.2.gem"
        }
      }
    },
    {
      "component": {
        "type": "other",
        "other": {
          "name": "rubygem-mini_portile2",
          "version": "2.5.0",
          "downloadUrl": "https://rubygems.org/downloads/mini_portile2-2.5.0.gem"
        }
      }
    },
    {
      "component": {
        "type": "other",
        "other": {
          "name": "rubygem-msgpack",
          "version": "1.3.3",
          "downloadUrl": "https://rubygems.org/downloads/msgpack-1.3.3.gem"
        }
      }
    },
    {
      "component": {
        "type": "other",
        "other": {
          "name": "rubygem-multi_json",
          "version": "1.15.0",
          "downloadUrl": "https://rubygems.org/downloads/multi_json-1.15.0.gem"
        }
      }
    },
    {
      "component": {
        "type": "other",
        "other": {
          "name": "rubygem-multipart-post",
          "version": "2.1.1",
          "downloadUrl": "https://rubygems.org/downloads/multipart-post-2.1.1.gem"
        }
      }
    },
    {
      "component": {
        "type": "other",
        "other": {
          "name": "rubygem-nio4r",
          "version": "2.5.4",
          "downloadUrl": "https://rubygems.org/downloads/nio4r-2.5.4.gem"
        }
      }
    },
    {
      "component": {
        "type": "other",
        "other": {
          "name": "rubygem-nokogiri",
          "version": "1.11.0.rc2",
          "downloadUrl": "https://rubygems.org/downloads/nokogiri-1.11.0.rc2.gem"
        }
      }
    },
    {
      "component": {
        "type": "other",
        "other": {
          "name": "rubygem-oj",
          "version": "3.10.6",
          "downloadUrl": "https://rubygems.org/downloads/oj-3.10.6.gem"
        }
      }
    },
    {
      "component": {
        "type": "other",
        "other": {
          "name": "rubygem-parallel",
          "version": "1.20.1",
          "downloadUrl": "https://rubygems.org/downloads/parallel-1.20.1.gem"
        }
      }
    },
    {
      "component": {
        "type": "other",
        "other": {
          "name": "rubygem-prometheus-client",
          "version": "0.9.0",
          "downloadUrl": "https://rubygems.org/downloads/prometheus-client-0.9.0.gem"
        }
      }
    },
    {
      "component": {
        "type": "other",
        "other": {
          "name": "rubygem-protocol-hpack",
          "version": "1.4.2",
          "downloadUrl": "https://rubygems.org/downloads/protocol-hpack-1.4.2.gem"
        }
      }
    },
    {
      "component": {
        "type": "other",
        "other": {
          "name": "rubygem-protocol-http",
          "version": "0.17.0",
          "downloadUrl": "https://rubygems.org/downloads/protocol-http-0.17.0.gem"
        }
      }
    },
    {
      "component": {
        "type": "other",
        "other": {
          "name": "rubygem-protocol-http1",
          "version": "0.11.1",
          "downloadUrl": "https://rubygems.org/downloads/protocol-http1-0.11.1.gem"
        }
      }
    },
    {
      "component": {
        "type": "other",
        "other": {
          "name": "rubygem-protocol-http2",
          "version": "0.13.2",
          "downloadUrl": "https://rubygems.org/downloads/protocol-http2-0.13.2.gem"
        }
      }
    },
    {
      "component": {
        "type": "other",
        "other": {
          "name": "rubygem-public_suffix",
          "version": "4.0.6",
          "downloadUrl": "https://rubygems.org/downloads/public_suffix-4.0.6.gem"
        }
      }
    },
    {
      "component": {
        "type": "other",
        "other": {
          "name": "rubygem-quantile",
          "version": "0.2.1",
          "downloadUrl": "https://rubygems.org/downloads/quantile-0.2.1.gem"
        }
      }
    },
    {
      "component": {
        "type": "other",
        "other": {
          "name": "rubygem-rake",
          "version": "13.0.1",
          "downloadUrl": "https://rubygems.org/downloads/rake-13.0.1.gem"
        }
      }
    },
    {
      "component": {
        "type": "other",
        "other": {
          "name": "rubygem-rdkafka",
          "version": "0.7.0",
          "downloadUrl": "https://rubygems.org/downloads/rdkafka-0.7.0.gem"
        }
      }
    },
    {
      "component": {
        "type": "other",
        "other": {
          "name": "rubygem-ruby-kafka",
          "version": "1.0.0",
          "downloadUrl": "https://rubygems.org/downloads/ruby-kafka-1.0.0.gem"
        }
      }
    },
    {
      "component": {
        "type": "other",
        "other": {
          "name": "rubygem-ruby-progressbar",
          "version": "1.10.1",
          "downloadUrl": "https://rubygems.org/downloads/ruby-progressbar-1.10.1.gem"
        }
      }
    },
    {
      "component": {
        "type": "other",
        "other": {
          "name": "rubygem-ruby2_keywords",
          "version": "0.0.2",
          "downloadUrl": "https://rubygems.org/downloads/ruby2_keywords-0.0.2.gem"
        }
      }
    },
    {
      "component": {
        "type": "other",
        "other": {
          "name": "rubygem-rubyzip",
          "version": "1.3.0",
          "downloadUrl": "https://rubygems.org/downloads/rubyzip-1.3.0.gem"
        }
      }
    },
    {
      "component": {
        "type": "other",
        "other": {
          "name": "rubygem-serverengine",
          "version": "2.2.1",
          "downloadUrl": "https://rubygems.org/downloads/serverengine-2.2.1.gem"
        }
      }
    },
    {
      "component": {
        "type": "other",
        "other": {
          "name": "rubygem-sigdump",
          "version": "0.2.4",
          "downloadUrl": "https://rubygems.org/downloads/sigdump-0.2.4.gem"
        }
      }
    },
    {
      "component": {
        "type": "other",
        "other": {
          "name": "rubygem-strptime",
          "version": "0.2.5",
          "downloadUrl": "https://rubygems.org/downloads/strptime-0.2.5.gem"
        }
      }
    },
    {
      "component": {
        "type": "other",
        "other": {
          "name": "rubygem-systemd-journal",
          "version": "1.3.3",
          "downloadUrl": "https://rubygems.org/downloads/systemd-journal-1.3.3.gem"
        }
      }
    },
    {
      "component": {
        "type": "other",
        "other": {
          "name": "rubygem-td",
          "version": "0.16.8",
          "downloadUrl": "https://rubygems.org/downloads/td-0.16.8.gem"
        }
      }
    },
    {
      "component": {
        "type": "other",
        "other": {
          "name": "rubygem-td-client",
          "version": "1.0.7",
          "downloadUrl": "https://rubygems.org/downloads/td-client-1.0.7.gem"
        }
      }
    },
    {
      "component": {
        "type": "other",
        "other": {
          "name": "rubygem-td-logger",
          "version": "0.3.27",
          "downloadUrl": "https://rubygems.org/downloads/td-logger-0.3.27.gem"
        }
      }
    },
    {
      "component": {
        "type": "other",
        "other": {
          "name": "rubygem-timers",
          "version": "4.3.2",
          "downloadUrl": "https://rubygems.org/downloads/timers-4.3.2.gem"
        }
      }
    },
    {
      "component": {
        "type": "other",
        "other": {
          "name": "rubygem-tzinfo",
          "version": "2.0.2",
          "downloadUrl": "https://rubygems.org/downloads/tzinfo-2.0.2.gem"
        }
      }
    },
    {
      "component": {
        "type": "other",
        "other": {
          "name": "rubygem-tzinfo-data",
          "version": "1.2019.3",
          "downloadUrl": "https://rubygems.org/downloads/tzinfo-data-1.2019.3.gem"
        }
      }
    },
    {
      "component": {
        "type": "other",
        "other": {
          "name": "rubygem-webhdfs",
          "version": "0.9.0",
          "downloadUrl": "https://rubygems.org/downloads/webhdfs-0.9.0.gem"
        }
      }
    },
    {
      "component": {
        "type": "other",
        "other": {
          "name": "rubygem-yajl-ruby",
          "version": "1.4.1",
          "downloadUrl": "https://rubygems.org/downloads/yajl-ruby-1.4.1.gem"
        }
      }
    },
    {
      "component": {
        "type": "other",
        "other": {
          "name": "rubygem-zip-zip",
          "version": "0.3",
          "downloadUrl": "https://rubygems.org/downloads/zip-zip-0.3.gem"
        }
      }
    },
    {
      "component": {
        "type": "other",
        "other": {
          "name": "runc",
          "version": "1.0.0.rc8",
          "downloadUrl": "https://github.com/opencontainers/runc/archive/v1.0.0-rc8.tar.gz"
        }
      }
    },
    {
      "component": {
        "type": "other",
        "other": {
          "name": "rust",
          "version": "1.47.0",
          "downloadUrl": "https://static.rust-lang.org/dist/rustc-1.47.0-src.tar.xz"
        }
      }
    },
    {
      "component": {
        "type": "other",
        "other": {
          "name": "scons",
          "version": "3.0.1",
          "downloadUrl": "http://downloads.sourceforge.net/scons/scons-3.0.1.tar.gz"
        }
      }
    },
    {
      "component": {
        "type": "other",
        "other": {
          "name": "sed",
          "version": "4.5",
          "downloadUrl": "http://ftp.gnu.org/gnu/sed/sed-4.5.tar.xz"
        }
      }
    },
    {
      "component": {
        "type": "other",
        "other": {
          "name": "sg3_utils",
          "version": "1.44",
          "downloadUrl": "https://github.com/hreinecke/sg3_utils/archive/v1.44.tar.gz"
        }
      }
    },
    {
      "component": {
        "type": "other",
        "other": {
          "name": "sgml-common",
          "version": "0.6.3",
          "downloadUrl": "ftp://sources.redhat.com/pub/docbook-tools/new-trials/SOURCES/sgml-common-0.6.3.tgz"
        }
      }
    },
    {
      "component": {
        "type": "other",
        "other": {
          "name": "shadow-utils",
          "version": "4.6",
          "downloadUrl": "https://github.com/shadow-maint/shadow/releases/download/4.6/shadow-4.6.tar.xz"
        }
      }
    },
    {
      "component": {
        "type": "other",
        "other": {
          "name": "shim-unsigned-aarch64",
          "version": "15",
          "downloadUrl": "https://github.com/rhboot/shim/releases/download/15/shim-15.tar.bz2"
        }
      }
    },
    {
      "component": {
        "type": "other",
        "other": {
          "name": "shim-unsigned-x64",
          "version": "15",
          "downloadUrl": "https://github.com/rhboot/shim/releases/download/15/shim-15.tar.bz2"
        }
      }
    },
    {
      "component": {
        "type": "other",
        "other": {
          "name": "slang",
          "version": "2.3.2",
          "downloadUrl": "http://www.jedsoft.org/releases/slang/slang-2.3.2.tar.bz2"
        }
      }
    },
    {
      "component": {
        "type": "other",
        "other": {
          "name": "snappy",
          "version": "1.1.7",
          "downloadUrl": "https://github.com/google/snappy/archive/1.1.7.tar.gz"
        }
      }
    },
    {
      "component": {
        "type": "other",
        "other": {
          "name": "socat",
          "version": "1.7.3.4",
          "downloadUrl": "http://www.dest-unreach.org/socat/download/socat-1.7.3.4.tar.gz"
        }
      }
    },
    {
      "component": {
        "type": "other",
        "other": {
          "name": "span-lite",
          "version": "0.7.0",
          "downloadUrl": "https://github.com/martinmoene/span-lite/archive/v0.7.0.tar.gz"
        }
      }
    },
    {
      "component": {
        "type": "other",
        "other": {
          "name": "sqlite",
          "version": "3.32.3",
          "downloadUrl": "https://www.sqlite.org/2020/sqlite-autoconf-3320300.tar.gz"
        }
      }
    },
    {
      "component": {
        "type": "other",
        "other": {
          "name": "squashfs-tools",
          "version": "4.3",
          "downloadUrl": "http://downloads.sourceforge.net/squashfs/squashfs4.3.tar.gz"
        }
      }
    },
    {
      "component": {
        "type": "other",
        "other": {
          "name": "sshpass",
          "version": "1.06",
          "downloadUrl": "http://downloads.sourceforge.net/project/sshpass/sshpass/1.06/sshpass-1.06.tar.gz"
        }
      }
    },
    {
      "component": {
        "type": "other",
        "other": {
          "name": "strace",
          "version": "5.1",
          "downloadUrl": "https://strace.io/files/5.1/strace-5.1.tar.xz"
        }
      }
    },
    {
      "component": {
        "type": "other",
        "other": {
          "name": "strongswan",
          "version": "5.7.2",
          "downloadUrl": "https://download.strongswan.org/strongswan-5.7.2.tar.bz2"
        }
      }
    },
    {
      "component": {
        "type": "other",
        "other": {
          "name": "subversion",
          "version": "1.14.0",
          "downloadUrl": "https://archive.apache.org/dist/subversion/subversion-1.14.0.tar.bz2"
        }
      }
    },
    {
      "component": {
        "type": "other",
        "other": {
          "name": "sudo",
          "version": "1.9.5p2",
          "downloadUrl": "https://www.sudo.ws/sudo/dist/sudo-1.9.5p2.tar.gz"
        }
      }
    },
    {
      "component": {
        "type": "other",
        "other": {
          "name": "swig",
          "version": "3.0.12",
          "downloadUrl": "http://downloads.sourceforge.net/project/swig/swig/swig-3.0.12/swig-3.0.12.tar.gz"
        }
      }
    },
    {
      "component": {
        "type": "other",
        "other": {
          "name": "swig",
          "version": "4.0.2",
          "downloadUrl": "https://downloads.sourceforge.net/project/swig/swig/swig-4.0.2/swig-4.0.2.tar.gz"
        }
      }
    },
    {
      "component": {
        "type": "other",
        "other": {
          "name": "swupdate",
          "version": "2019.11",
          "downloadUrl": "https://github.com/sbabic/swupdate/archive/2019.11.tar.gz"
        }
      }
    },
    {
      "component": {
        "type": "other",
        "other": {
          "name": "syslinux",
          "version": "6.04",
          "downloadUrl": "https://www.kernel.org/pub/linux/utils/boot/syslinux/Testing/6.04/syslinux-6.04-pre1.tar.xz"
        }
      }
    },
    {
      "component": {
        "type": "other",
        "other": {
          "name": "syslog-ng",
          "version": "3.23.1",
          "downloadUrl": "https://github.com/balabit/syslog-ng/releases/download/syslog-ng-3.23.1/syslog-ng-3.23.1.tar.gz"
        }
      }
    },
    {
      "component": {
        "type": "other",
        "other": {
          "name": "sysstat",
          "version": "12.3.3",
          "downloadUrl": "https://github.com/sysstat/sysstat/archive/v12.3.3.tar.gz"
        }
      }
    },
    {
      "component": {
        "type": "other",
        "other": {
          "name": "systemd",
          "version": "239",
          "downloadUrl": "https://github.com/systemd/systemd-stable/archive/v239.tar.gz"
        }
      }
    },
    {
      "component": {
        "type": "other",
        "other": {
          "name": "systemd-bootstrap",
          "version": "239",
          "downloadUrl": "https://github.com/systemd/systemd-stable/archive/v239.tar.gz"
        }
      }
    },
    {
      "component": {
        "type": "other",
        "other": {
          "name": "systemtap",
          "version": "4.1",
          "downloadUrl": "https://sourceware.org/systemtap/ftp/releases/systemtap-4.1.tar.gz"
        }
      }
    },
    {
      "component": {
        "type": "other",
        "other": {
          "name": "tar",
          "version": "1.32",
          "downloadUrl": "https://ftp.gnu.org/gnu/tar/tar-1.32.tar.xz"
        }
      }
    },
    {
      "component": {
        "type": "other",
        "other": {
          "name": "tboot",
          "version": "1.9.7",
          "downloadUrl": "http://downloads.sourceforge.net/tboot/tboot-1.9.7.tar.gz"
        }
      }
    },
    {
      "component": {
        "type": "other",
        "other": {
          "name": "tcl",
          "version": "8.6.8",
          "downloadUrl": "http://downloads.sourceforge.net/sourceforge/tcl/tcl-core8.6.8-src.tar.gz"
        }
      }
    },
    {
      "component": {
        "type": "other",
        "other": {
          "name": "tcp_wrappers",
          "version": "7.6",
          "downloadUrl": "ftp://ftp.porcupine.org/pub/security/tcp_wrappers_7.6.tar.gz"
        }
      }
    },
    {
      "component": {
        "type": "other",
        "other": {
          "name": "tcpdump",
          "version": "4.9.3",
          "downloadUrl": "https://www.tcpdump.org/release/tcpdump-4.9.3.tar.gz"
        }
      }
    },
    {
      "component": {
        "type": "other",
        "other": {
          "name": "tcsh",
          "version": "6.20.00",
          "downloadUrl": "https://astron.com/pub/tcsh/old/tcsh-6.20.00.tar.gz"
        }
      }
    },
    {
      "component": {
        "type": "other",
        "other": {
          "name": "td-agent",
          "version": "4.0.1",
          "downloadUrl": "https://github.com/fluent-plugins-nursery/td-agent-builder/archive/testing-uploading-artifacts3.tar.gz"
        }
      }
    },
    {
      "component": {
        "type": "other",
        "other": {
          "name": "tdnf",
          "version": "2.1.0",
          "downloadUrl": "https://github.com/vmware/tdnf/archive/v2.1.0.tar.gz"
        }
      }
    },
    {
      "component": {
        "type": "other",
        "other": {
          "name": "telegraf",
          "version": "1.14.5",
          "downloadUrl": "https://github.com/influxdata/telegraf/archive/v1.14.5.tar.gz"
        }
      }
    },
    {
      "component": {
        "type": "other",
        "other": {
          "name": "texinfo",
          "version": "6.5",
          "downloadUrl": "http://ftp.gnu.org/gnu/texinfo/texinfo-6.5.tar.xz"
        }
      }
    },
    {
      "component": {
        "type": "other",
        "other": {
          "name": "tinyxml2",
          "version": "7.1.0",
          "downloadUrl": "https://github.com/leethomason/tinyxml2/archive/7.1.0.tar.gz"
        }
      }
    },
    {
      "component": {
        "type": "other",
        "other": {
          "name": "tmux",
          "version": "2.7",
          "downloadUrl": "https://github.com/tmux/tmux/releases/download/2.7/tmux-2.7.tar.gz"
        }
      }
    },
    {
      "component": {
        "type": "other",
        "other": {
          "name": "toml11",
          "version": "3.3.0",
          "downloadUrl": "https://github.com/ToruNiina/toml11/archive/v3.3.0.tar.gz"
        }
      }
    },
    {
      "component": {
        "type": "other",
        "other": {
          "name": "tpm2-abrmd",
          "version": "2.3.3",
          "downloadUrl": "https://github.com/tpm2-software/tpm2-abrmd/releases/download/2.3.3/tpm2-abrmd-2.3.3.tar.gz"
        }
      }
    },
    {
      "component": {
        "type": "other",
        "other": {
          "name": "tpm2-tools",
          "version": "4.2",
          "downloadUrl": "https://github.com/tpm2-software/tpm2-tools/releases/download/4.2/tpm2-tools-4.2.tar.gz"
        }
      }
    },
    {
      "component": {
        "type": "other",
        "other": {
          "name": "tpm2-tss",
          "version": "2.4.0",
          "downloadUrl": "https://github.com/tpm2-software/tpm2-tss/releases/download/2.4.0/tpm2-tss-2.4.0.tar.gz"
        }
      }
    },
    {
      "component": {
        "type": "other",
        "other": {
          "name": "tracelogging",
          "version": "0.2",
          "downloadUrl": "https://github.com/microsoft/tracelogging/archive/v0.2.tar.gz"
        }
      }
    },
    {
      "component": {
        "type": "other",
        "other": {
          "name": "traceroute",
          "version": "2.1.0",
          "downloadUrl": "http://downloads.sourceforge.net/project/traceroute/traceroute/traceroute-2.1.0/traceroute-2.1.0.tar.gz"
        }
      }
    },
    {
      "component": {
        "type": "other",
        "other": {
          "name": "tree",
          "version": "1.7.0",
          "downloadUrl": "http://mama.indstate.edu/users/ice/tree/src/tree-1.7.0.tgz"
        }
      }
    },
    {
      "component": {
        "type": "other",
        "other": {
          "name": "trousers",
          "version": "0.3.14",
          "downloadUrl": "https://sourceforge.net/projects/trousers/files/trousers/0.3.14/trousers-0.3.14.tar.gz"
        }
      }
    },
    {
      "component": {
        "type": "other",
        "other": {
          "name": "tzdata",
          "version": "2020b",
          "downloadUrl": "https://data.iana.org/time-zones/releases/tzdata2020b.tar.gz"
        }
      }
    },
    {
      "component": {
        "type": "other",
        "other": {
          "name": "uclibc-ng",
          "version": "1.0.36",
          "downloadUrl": "https://downloads.uclibc-ng.org/releases/1.0.36/uClibc-ng-1.0.36.tar.xz"
        }
      }
    },
    {
      "component": {
        "type": "other",
        "other": {
          "name": "unbound",
          "version": "1.10.0",
          "downloadUrl": "https://github.com/NLnetLabs/unbound/archive/release-1.10.0.tar.gz"
        }
      }
    },
    {
      "component": {
        "type": "other",
        "other": {
          "name": "unixODBC",
          "version": "2.3.7",
          "downloadUrl": "ftp://ftp.unixodbc.org/pub/unixODBC/unixODBC-2.3.7.tar.gz"
        }
      }
    },
    {
      "component": {
        "type": "other",
        "other": {
          "name": "unzip",
          "version": "6.0",
          "downloadUrl": "https://downloads.sourceforge.net/infozip/unzip60.tar.gz"
        }
      }
    },
    {
      "component": {
        "type": "other",
        "other": {
          "name": "usbutils",
          "version": "010",
          "downloadUrl": "https://www.kernel.org/pub/linux/utils/usb/usbutils/usbutils-010.tar.xz"
        }
      }
    },
    {
      "component": {
        "type": "other",
        "other": {
          "name": "userspace-rcu",
          "version": "0.10.1",
          "downloadUrl": "https://github.com/urcu/userspace-rcu/archive/v0.10.1.tar.gz"
        }
      }
    },
    {
      "component": {
        "type": "other",
        "other": {
          "name": "utf8proc",
          "version": "2.2.0",
          "downloadUrl": "https://github.com/JuliaStrings/utf8proc/archive/v2.2.0.tar.gz"
        }
      }
    },
    {
      "component": {
        "type": "other",
        "other": {
          "name": "util-linux",
          "version": "2.36.1",
          "downloadUrl": "https://mirrors.edge.kernel.org/pub/linux/utils/util-linux/v2.36/util-linux-2.36.1.tar.xz"
        }
      }
    },
    {
      "component": {
        "type": "other",
        "other": {
          "name": "uuid",
          "version": "1.6.2",
          "downloadUrl": "ftp://ftp.ossp.org/pkg/lib/uuid/uuid-1.6.2.tar.gz"
        }
      }
    },
    {
      "component": {
        "type": "other",
        "other": {
          "name": "vala",
          "version": "0.34.6",
          "downloadUrl": "http://download.gnome.org/sources/vala/0.34/vala-0.34.6.tar.xz"
        }
      }
    },
    {
      "component": {
        "type": "other",
        "other": {
          "name": "valgrind",
          "version": "3.15.0",
          "downloadUrl": "https://sourceware.org/pub/valgrind/valgrind-3.15.0.tar.bz2"
        }
      }
    },
    {
      "component": {
        "type": "other",
        "other": {
          "name": "vim",
          "version": "8.1.1667",
          "downloadUrl": "https://github.com/vim/vim/archive/v8.1.1667.tar.gz"
        }
      }
    },
    {
      "component": {
        "type": "other",
        "other": {
          "name": "vnstat",
          "version": "2.6",
          "downloadUrl": "https://github.com/vergoh/vnstat/archive/v2.6.tar.gz"
        }
      }
    },
    {
      "component": {
        "type": "other",
        "other": {
          "name": "vsftpd",
          "version": "3.0.3",
          "downloadUrl": "https://security.appspot.com/downloads/vsftpd-3.0.3.tar.gz"
        }
      }
    },
    {
      "component": {
        "type": "other",
        "other": {
          "name": "websocketpp",
          "version": "0.8.1",
          "downloadUrl": "https://github.com/zaphoyd/websocketpp/archive/0.8.1.tar.gz"
        }
      }
    },
    {
      "component": {
        "type": "other",
        "other": {
          "name": "wget",
          "version": "1.20.3",
          "downloadUrl": "ftp://ftp.gnu.org/gnu/wget/wget-1.20.3.tar.gz"
        }
      }
    },
    {
      "component": {
        "type": "other",
        "other": {
          "name": "which",
          "version": "2.21",
          "downloadUrl": "http://ftp.gnu.org/gnu/which/which-2.21.tar.gz"
        }
      }
    },
    {
      "component": {
        "type": "other",
        "other": {
          "name": "words",
          "version": "3.0",
          "downloadUrl": "https://web.archive.org/web/20060527013227/http://www.dcs.shef.ac.uk/research/ilash/Moby/mwords.tar.Z"
        }
      }
    },
    {
      "component": {
        "type": "other",
        "other": {
          "name": "wpa_supplicant",
          "version": "2.9",
          "downloadUrl": "https://w1.fi/releases/wpa_supplicant-2.9.tar.gz"
        }
      }
    },
    {
      "component": {
        "type": "other",
        "other": {
          "name": "xerces-c",
          "version": "3.2.3",
          "downloadUrl": "https://archive.apache.org/dist/xerces/c/3/sources/xerces-c-3.2.3.tar.gz"
        }
      }
    },
    {
      "component": {
        "type": "other",
        "other": {
          "name": "xfsprogs",
          "version": "5.0.0",
          "downloadUrl": "https://kernel.org/pub/linux/utils/fs/xfs/xfsprogs/xfsprogs-5.0.0.tar.xz"
        }
      }
    },
    {
      "component": {
        "type": "other",
        "other": {
          "name": "xinetd",
          "version": "2.3.15",
          "downloadUrl": "https://github.com/xinetd-org/xinetd/archive/xinetd-2-3-15.tar.gz"
        }
      }
    },
    {
      "component": {
        "type": "other",
        "other": {
          "name": "xmlsec1",
          "version": "1.2.26",
          "downloadUrl": "https://www.aleksey.com/xmlsec//download/older-releases/xmlsec1-1.2.26.tar.gz"
        }
      }
    },
    {
      "component": {
        "type": "other",
        "other": {
          "name": "xmlstarlet",
          "version": "1.6.1",
          "downloadUrl": "https://downloads.sourceforge.net/project/xmlstar/xmlstarlet/1.6.1/xmlstarlet-1.6.1.tar.gz"
        }
      }
    },
    {
      "component": {
        "type": "other",
        "other": {
          "name": "xmlto",
          "version": "0.0.28",
          "downloadUrl": "http://releases.pagure.org/xmlto/xmlto-0.0.28.tar.gz"
        }
      }
    },
    {
      "component": {
        "type": "other",
        "other": {
          "name": "xz",
          "version": "5.2.4",
          "downloadUrl": "http://tukaani.org/xz/xz-5.2.4.tar.xz"
        }
      }
    },
    {
      "component": {
        "type": "other",
        "other": {
          "name": "yaml-cpp",
          "version": "0.6.2",
          "downloadUrl": "https://github.com/jbeder/yaml-cpp/archive/yaml-cpp-0.6.2.tar.gz"
        }
      }
    },
    {
      "component": {
        "type": "other",
        "other": {
          "name": "yasm",
          "version": "1.3.0",
          "downloadUrl": " http://www.tortall.net/projects/yasm/releases/yasm-1.3.0.tar.gz"
        }
      }
    },
    {
      "component": {
        "type": "other",
        "other": {
          "name": "zchunk",
          "version": "1.1.5",
          "downloadUrl": "https://github.com/zchunk/zchunk/archive/1.1.5.tar.gz"
        }
      }
    },
    {
      "component": {
        "type": "other",
        "other": {
          "name": "zeromq",
          "version": "4.3.2",
          "downloadUrl": "https://github.com/zeromq/libzmq/archive/v4.3.2/libzmq-4.3.2.tar.gz"
        }
      }
    },
    {
      "component": {
        "type": "other",
        "other": {
          "name": "zip",
          "version": "3.0",
          "downloadUrl": "https://downloads.sourceforge.net/infozip/zip30.tar.gz"
        }
      }
    },
    {
      "component": {
        "type": "other",
        "other": {
          "name": "zipper",
          "version": "1.0.1",
          "downloadUrl": "https://github.com/sebastiandev/zipper/archive/v1.0.1.tar.gz"
        }
      }
    },
    {
      "component": {
        "type": "other",
        "other": {
          "name": "zlib",
          "version": "1.2.11",
          "downloadUrl": "http://www.zlib.net/zlib-1.2.11.tar.xz"
        }
      }
    },
    {
      "component": {
        "type": "other",
        "other": {
          "name": "zsh",
          "version": "5.8",
          "downloadUrl": "https://sourceforge.net/projects/zsh/files/zsh/5.8/zsh-5.8.tar.xz"
        }
      }
    },
    {
      "component": {
        "type": "other",
        "other": {
          "name": "zstd",
          "version": "1.4.4",
          "downloadUrl": "https://github.com/facebook/zstd/releases/download/v1.4.4/zstd-1.4.4.tar.gz"
        }
      }
    }
  ],
  "Version": 1
}<|MERGE_RESOLUTION|>--- conflicted
+++ resolved
@@ -314,25 +314,19 @@
       "component": {
         "type": "other",
         "other": {
-<<<<<<< HEAD
           "name": "azure-iot-sdk-c",
           "version": "2020.02.04.1",
           "downloadUrl": "https://github.com/Azure/azure-iot-sdk-c/archive/LTS_02_2020_Ref01.tar.gz"
-=======
+        }
+      }
+    },
+    {
+      "component": {
+        "type": "other",
+        "other": {
           "name": "azure-iotedge",
           "version": "1.1.0",
           "downloadUrl": "https://github.com/Azure/iotedge/archive/1.1.0.tar.gz"
->>>>>>> 7277504b
-        }
-      }
-    },
-    {
-      "component": {
-        "type": "other",
-        "other": {
-          "name": "azure-iotedge",
-          "version": "1.0.9.1",
-          "downloadUrl": "https://github.com/Azure/iotedge/archive/1.0.9.1.tar.gz"
         }
       }
     },
@@ -571,8 +565,8 @@
         "type": "other",
         "other": {
           "name": "c-ares",
-          "version": "1.14.0",
-          "downloadUrl": "http://c-ares.haxx.se/download/c-ares-1.14.0.tar.gz"
+          "version": "1.17.1",
+          "downloadUrl": "https://c-ares.haxx.se/download/c-ares-1.17.1.tar.gz"
         }
       }
     },
@@ -610,19 +604,6 @@
       "component": {
         "type": "other",
         "other": {
-<<<<<<< HEAD
-=======
-          "name": "c-ares",
-          "version": "1.17.1",
-          "downloadUrl": "https://c-ares.haxx.se/download/c-ares-1.17.1.tar.gz"
-        }
-      }
-    },
-    {
-      "component": {
-        "type": "other",
-        "other": {
->>>>>>> 7277504b
           "name": "catch",
           "version": "2.10.2",
           "downloadUrl": "https://github.com/philsquared/Catch/archive/v2.10.2/catch-2.10.2.tar.gz"
@@ -2193,47 +2174,29 @@
       "component": {
         "type": "other",
         "other": {
-<<<<<<< HEAD
           "name": "kernel",
-          "version": "5.4.91",
-          "downloadUrl": "https://github.com/microsoft/WSL2-Linux-Kernel/archive/linux-msft-5.4.91.tar.gz"
-=======
+          "version": "5.10.21.1",
+          "downloadUrl": "https://github.com/microsoft/CBL-Mariner-Linux-Kernel/archive/rolling-lts/mariner/5.10.21.1.tar.gz"
+        }
+      }
+    },
+    {
+      "component": {
+        "type": "other",
+        "other": {
           "name": "kernel-headers",
           "version": "5.10.21.1",
           "downloadUrl": "https://github.com/microsoft/CBL-Mariner-Linux-Kernel/archive/rolling-lts/mariner/5.10.21.1.tar.gz"
->>>>>>> 7277504b
-        }
-      }
-    },
-    {
-      "component": {
-        "type": "other",
-        "other": {
-<<<<<<< HEAD
-          "name": "kernel-headers",
-          "version": "5.4.91",
-          "downloadUrl": "https://github.com/microsoft/WSL2-Linux-Kernel/archive/linux-msft-5.4.91.tar.gz"
-=======
+        }
+      }
+    },
+    {
+      "component": {
+        "type": "other",
+        "other": {
           "name": "kernel-hyperv",
           "version": "5.10.21.1",
           "downloadUrl": "https://github.com/microsoft/CBL-Mariner-Linux-Kernel/archive/rolling-lts/mariner/5.10.21.1.tar.gz"
->>>>>>> 7277504b
-        }
-      }
-    },
-    {
-      "component": {
-        "type": "other",
-        "other": {
-<<<<<<< HEAD
-          "name": "kernel-hyperv",
-          "version": "5.4.91",
-          "downloadUrl": "https://github.com/microsoft/WSL2-Linux-Kernel/archive/linux-msft-5.4.91.tar.gz"
-=======
-          "name": "kernel",
-          "version": "5.10.21.1",
-          "downloadUrl": "https://github.com/microsoft/CBL-Mariner-Linux-Kernel/archive/rolling-lts/mariner/5.10.21.1.tar.gz"
->>>>>>> 7277504b
         }
       }
     },
@@ -4771,8 +4734,1016 @@
       "component": {
         "type": "other",
         "other": {
-<<<<<<< HEAD
-=======
+          "name": "python-appdirs",
+          "version": "1.4.3",
+          "downloadUrl": "https://pypi.python.org/packages/48/69/d87c60746b393309ca30761f8e2b49473d43450b150cb08f3c6df5c11be5/appdirs-1.4.3.tar.gz"
+        }
+      }
+    },
+    {
+      "component": {
+        "type": "other",
+        "other": {
+          "name": "python-asn1crypto",
+          "version": "0.24.0",
+          "downloadUrl": "https://files.pythonhosted.org/packages/fc/f1/8db7daa71f414ddabfa056c4ef792e1461ff655c2ae2928a2b675bfed6b4/asn1crypto-0.24.0.tar.gz"
+        }
+      }
+    },
+    {
+      "component": {
+        "type": "other",
+        "other": {
+          "name": "python-atomicwrites",
+          "version": "1.2.1",
+          "downloadUrl": "https://github.com/untitaker/python-atomicwrites/archive/1.2.1.tar.gz"
+        }
+      }
+    },
+    {
+      "component": {
+        "type": "other",
+        "other": {
+          "name": "python-attrs",
+          "version": "18.2.0",
+          "downloadUrl": "https://files.pythonhosted.org/packages/0f/9e/26b1d194aab960063b266170e53c39f73ea0d0d3f5ce23313e0ec8ee9bdf/attrs-18.2.0.tar.gz"
+        }
+      }
+    },
+    {
+      "component": {
+        "type": "other",
+        "other": {
+          "name": "python-backports-ssl_match_hostname",
+          "version": "3.5.0.1",
+          "downloadUrl": "https://pypi.python.org/packages/76/21/2dc61178a2038a5cb35d14b61467c6ac632791ed05131dda72c20e7b9e23/backports.ssl_match_hostname-3.5.0.1.tar.gz"
+        }
+      }
+    },
+    {
+      "component": {
+        "type": "other",
+        "other": {
+          "name": "python-bcrypt",
+          "version": "3.1.6",
+          "downloadUrl": "https://files.pythonhosted.org/packages/ce/3a/3d540b9f5ee8d92ce757eebacf167b9deedb8e30aedec69a2a072b2399bb/bcrypt-3.1.6.tar.gz"
+        }
+      }
+    },
+    {
+      "component": {
+        "type": "other",
+        "other": {
+          "name": "python-boto3",
+          "version": "1.10.21",
+          "downloadUrl": "https://github.com/boto/boto3/archive/1.10.21.tar.gz"
+        }
+      }
+    },
+    {
+      "component": {
+        "type": "other",
+        "other": {
+          "name": "python-botocore",
+          "version": "1.13.21",
+          "downloadUrl": "https://github.com/boto/botocore/archive/1.13.21.tar.gz"
+        }
+      }
+    },
+    {
+      "component": {
+        "type": "other",
+        "other": {
+          "name": "python-cachetools",
+          "version": "4.1.1",
+          "downloadUrl": "https://pypi.python.org/packages/source/c/cachetools/cachetools-4.1.1.tar.gz"
+        }
+      }
+    },
+    {
+      "component": {
+        "type": "other",
+        "other": {
+          "name": "python-certifi",
+          "version": "2018.10.15",
+          "downloadUrl": "https://github.com/certifi/python-certifi/archive/2018.10.15.tar.gz"
+        }
+      }
+    },
+    {
+      "component": {
+        "type": "other",
+        "other": {
+          "name": "python-cffi",
+          "version": "1.14.5",
+          "downloadUrl": "https://pypi.python.org/packages/source/c/cffi/cffi-1.14.5.tar.gz"
+        }
+      }
+    },
+    {
+      "component": {
+        "type": "other",
+        "other": {
+          "name": "python-chardet",
+          "version": "3.0.4",
+          "downloadUrl": "https://github.com/chardet/chardet/archive/3.0.4.tar.gz"
+        }
+      }
+    },
+    {
+      "component": {
+        "type": "other",
+        "other": {
+          "name": "python-cherrypy",
+          "version": "18.6.0",
+          "downloadUrl": "https://pypi.io/packages/source/C/CherryPy/CherryPy-18.6.0.tar.gz"
+        }
+      }
+    },
+    {
+      "component": {
+        "type": "other",
+        "other": {
+          "name": "python-configobj",
+          "version": "5.0.6",
+          "downloadUrl": "https://files.pythonhosted.org/packages/64/61/079eb60459c44929e684fa7d9e2fdca403f67d64dd9dbac27296be2e0fab/configobj-5.0.6.tar.gz"
+        }
+      }
+    },
+    {
+      "component": {
+        "type": "other",
+        "other": {
+          "name": "python-constantly",
+          "version": "15.1.0",
+          "downloadUrl": "https://files.pythonhosted.org/packages/95/f1/207a0a478c4bb34b1b49d5915e2db574cadc415c9ac3a7ef17e29b2e8951/constantly-15.1.0.tar.gz"
+        }
+      }
+    },
+    {
+      "component": {
+        "type": "other",
+        "other": {
+          "name": "python-coverage",
+          "version": "4.5.1",
+          "downloadUrl": "https://files.pythonhosted.org/packages/source/c/coverage/coverage-4.5.1.tar.gz"
+        }
+      }
+    },
+    {
+      "component": {
+        "type": "other",
+        "other": {
+          "name": "python-cryptography",
+          "version": "3.3.2",
+          "downloadUrl": "https://pypi.io/packages/source/c/cryptography/cryptography-3.3.2.tar.gz"
+        }
+      }
+    },
+    {
+      "component": {
+        "type": "other",
+        "other": {
+          "name": "python-daemon",
+          "version": "2.2.0",
+          "downloadUrl": "https://files.pythonhosted.org/packages/source/p/python-daemon/python-daemon-2.2.0.tar.gz"
+        }
+      }
+    },
+    {
+      "component": {
+        "type": "other",
+        "other": {
+          "name": "python-dateutil",
+          "version": "2.7.3",
+          "downloadUrl": "https://files.pythonhosted.org/packages/a0/b0/a4e3241d2dee665fea11baec21389aec6886655cd4db7647ddf96c3fad15/python-dateutil-2.7.3.tar.gz"
+        }
+      }
+    },
+    {
+      "component": {
+        "type": "other",
+        "other": {
+          "name": "python-defusedxml",
+          "version": "0.6.0",
+          "downloadUrl": "https://files.pythonhosted.org/packages/a4/5f/f8aa58ca0cf01cbcee728abc9d88bfeb74e95e6cb4334cfd5bed5673ea77/defusedxml-0.6.0.tar.gz"
+        }
+      }
+    },
+    {
+      "component": {
+        "type": "other",
+        "other": {
+          "name": "python-distro",
+          "version": "1.4.0",
+          "downloadUrl": "https://github.com/nir0s/distro/archive/v1.4.0.tar.gz"
+        }
+      }
+    },
+    {
+      "component": {
+        "type": "other",
+        "other": {
+          "name": "python-docopt",
+          "version": "0.6.2",
+          "downloadUrl": "https://files.pythonhosted.org/packages/source/d/docopt/docopt-0.6.2.tar.gz"
+        }
+      }
+    },
+    {
+      "component": {
+        "type": "other",
+        "other": {
+          "name": "python-docutils",
+          "version": "0.14",
+          "downloadUrl": "https://files.pythonhosted.org/packages/source/d/docutils/docutils-0.14.tar.gz"
+        }
+      }
+    },
+    {
+      "component": {
+        "type": "other",
+        "other": {
+          "name": "python-ecdsa",
+          "version": "0.13.3",
+          "downloadUrl": "https://pypi.python.org/packages/source/e/ecdsa/ecdsa-0.13.3.tar.gz"
+        }
+      }
+    },
+    {
+      "component": {
+        "type": "other",
+        "other": {
+          "name": "python-enum34",
+          "version": "1.1.6",
+          "downloadUrl": "https://pypi.python.org/packages/bf/3e/31d502c25302814a7c2f1d3959d2a3b3f78e509002ba91aea64993936876/enum34-1.1.6.tar.gz"
+        }
+      }
+    },
+    {
+      "component": {
+        "type": "other",
+        "other": {
+          "name": "python-execnet",
+          "version": "1.7.1",
+          "downloadUrl": "https://pypi.io/packages/source/e/execnet/execnet-1.7.1.tar.gz"
+        }
+      }
+    },
+    {
+      "component": {
+        "type": "other",
+        "other": {
+          "name": "python-futures",
+          "version": "3.2.0",
+          "downloadUrl": "https://files.pythonhosted.org/packages/1f/9e/7b2ff7e965fc654592269f2906ade1c7d705f1bf25b7d469fa153f7d19eb/futures-3.2.0.tar.gz"
+        }
+      }
+    },
+    {
+      "component": {
+        "type": "other",
+        "other": {
+          "name": "python-gevent",
+          "version": "1.3.6",
+          "downloadUrl": "https://github.com/gevent/gevent/archive/1.3.6.tar.gz"
+        }
+      }
+    },
+    {
+      "component": {
+        "type": "other",
+        "other": {
+          "name": "python-google-auth",
+          "version": "1.20.1",
+          "downloadUrl": "https://pypi.python.org/packages/source/g/google-auth/google-auth-1.20.1.tar.gz"
+        }
+      }
+    },
+    {
+      "component": {
+        "type": "other",
+        "other": {
+          "name": "python-greenlet",
+          "version": "0.4.15",
+          "downloadUrl": "https://files.pythonhosted.org/packages/f8/e8/b30ae23b45f69aa3f024b46064c0ac8e5fcb4f22ace0dca8d6f9c8bbe5e7/greenlet-0.4.15.tar.gz"
+        }
+      }
+    },
+    {
+      "component": {
+        "type": "other",
+        "other": {
+          "name": "python-hyperlink",
+          "version": "19.0.0",
+          "downloadUrl": "https://github.com/python-hyper/hyperlink/archive/v19.0.0.tar.gz"
+        }
+      }
+    },
+    {
+      "component": {
+        "type": "other",
+        "other": {
+          "name": "python-hypothesis",
+          "version": "3.71.0",
+          "downloadUrl": "https://files.pythonhosted.org/packages/65/57/c4e2cc37a7b9de3d57a1cd6c200f931807cfdd9f7e05ef4c67fb9c507d65/hypothesis-3.71.0.tar.gz"
+        }
+      }
+    },
+    {
+      "component": {
+        "type": "other",
+        "other": {
+          "name": "python-idna",
+          "version": "2.7",
+          "downloadUrl": "https://github.com/kjd/idna/archive/v2.7.tar.gz"
+        }
+      }
+    },
+    {
+      "component": {
+        "type": "other",
+        "other": {
+          "name": "python-imagesize",
+          "version": "1.1.0",
+          "downloadUrl": "https://github.com/shibukawa/imagesize_py/archive/1.1.0.tar.gz"
+        }
+      }
+    },
+    {
+      "component": {
+        "type": "other",
+        "other": {
+          "name": "python-incremental",
+          "version": "17.5.0",
+          "downloadUrl": "https://files.pythonhosted.org/packages/source/i/incremental/incremental-17.5.0.tar.gz"
+        }
+      }
+    },
+    {
+      "component": {
+        "type": "other",
+        "other": {
+          "name": "python-iniparse",
+          "version": "0.4",
+          "downloadUrl": "https://files.pythonhosted.org/packages/0f/d1/3090ef9be165da5ddb1b0cf2b332d3282588bdd2dd0967e94b547f10055f/iniparse-0.4.tar.gz"
+        }
+      }
+    },
+    {
+      "component": {
+        "type": "other",
+        "other": {
+          "name": "python-ipaddr",
+          "version": "2.2.0",
+          "downloadUrl": "https://pypi.python.org/packages/source/i/ipaddr/ipaddr-2.2.0.tar.gz"
+        }
+      }
+    },
+    {
+      "component": {
+        "type": "other",
+        "other": {
+          "name": "python-ipaddress",
+          "version": "1.0.22",
+          "downloadUrl": "https://files.pythonhosted.org/packages/source/i/ipaddress/ipaddress-1.0.22.tar.gz"
+        }
+      }
+    },
+    {
+      "component": {
+        "type": "other",
+        "other": {
+          "name": "python-jinja2",
+          "version": "2.10.1",
+          "downloadUrl": "https://files.pythonhosted.org/packages/93/ea/d884a06f8c7f9b7afbc8138b762e80479fb17aedbbe2b06515a12de9378d/Jinja2-2.10.1.tar.gz"
+        }
+      }
+    },
+    {
+      "component": {
+        "type": "other",
+        "other": {
+          "name": "python-jmespath",
+          "version": "0.9.3",
+          "downloadUrl": "https://pypi.python.org/packages/e5/21/795b7549397735e911b032f255cff5fb0de58f96da794274660bca4f58ef/jmespath-0.9.3.tar.gz"
+        }
+      }
+    },
+    {
+      "component": {
+        "type": "other",
+        "other": {
+          "name": "python-jsonpatch",
+          "version": "1.23",
+          "downloadUrl": "https://github.com/stefankoegl/python-json-patch/archive/v1.23.tar.gz"
+        }
+      }
+    },
+    {
+      "component": {
+        "type": "other",
+        "other": {
+          "name": "python-jsonpointer",
+          "version": "2.0",
+          "downloadUrl": "https://pypi.python.org/packages/source/j/jsonpointer/jsonpointer-2.0.tar.gz"
+        }
+      }
+    },
+    {
+      "component": {
+        "type": "other",
+        "other": {
+          "name": "python-jsonschema",
+          "version": "2.6.0",
+          "downloadUrl": "https://pypi.python.org/packages/source/j/jsonschema/jsonschema-2.6.0.tar.gz"
+        }
+      }
+    },
+    {
+      "component": {
+        "type": "other",
+        "other": {
+          "name": "python-jwt",
+          "version": "1.7.1",
+          "downloadUrl": "https://files.pythonhosted.org/packages/2f/38/ff37a24c0243c5f45f5798bd120c0f873eeed073994133c084e1cf13b95c/PyJWT-1.7.1.tar.gz"
+        }
+      }
+    },
+    {
+      "component": {
+        "type": "other",
+        "other": {
+          "name": "python-kubernetes",
+          "version": "11.0.0",
+          "downloadUrl": "https://github.com/kubernetes-client/python/archive/v11.0.0.tar.gz"
+        }
+      }
+    },
+    {
+      "component": {
+        "type": "other",
+        "other": {
+          "name": "python-lockfile",
+          "version": "0.12.2",
+          "downloadUrl": "https://pypi.python.org/packages/source/l/lockfile/lockfile-0.12.2.tar.gz"
+        }
+      }
+    },
+    {
+      "component": {
+        "type": "other",
+        "other": {
+          "name": "python-logutils",
+          "version": "0.3.5",
+          "downloadUrl": "https://pypi.io/packages/source/l/logutils/logutils-0.3.5.tar.gz"
+        }
+      }
+    },
+    {
+      "component": {
+        "type": "other",
+        "other": {
+          "name": "python-lxml",
+          "version": "4.2.4",
+          "downloadUrl": "https://files.pythonhosted.org/packages/ca/63/139b710671c1655aed3b20c1e6776118c62e9f9311152f4c6031e12a0554/lxml-4.2.4.tar.gz"
+        }
+      }
+    },
+    {
+      "component": {
+        "type": "other",
+        "other": {
+          "name": "python-m2r",
+          "version": "0.2.0",
+          "downloadUrl": "https://github.com/miyakogi/m2r/archive/v0.2.0/m2r-0.2.0.tar.gz"
+        }
+      }
+    },
+    {
+      "component": {
+        "type": "other",
+        "other": {
+          "name": "python-mako",
+          "version": "1.0.7",
+          "downloadUrl": "https://files.pythonhosted.org/packages/eb/f3/67579bb486517c0d49547f9697e36582cd19dafb5df9e687ed8e22de57fa/Mako-1.0.7.tar.gz"
+        }
+      }
+    },
+    {
+      "component": {
+        "type": "other",
+        "other": {
+          "name": "python-markupsafe",
+          "version": "1.1.1",
+          "downloadUrl": "https://pypi.python.org/packages/source/M/MarkupSafe/MarkupSafe-1.1.1.tar.gz"
+        }
+      }
+    },
+    {
+      "component": {
+        "type": "other",
+        "other": {
+          "name": "python-mistune",
+          "version": "0.8.3",
+          "downloadUrl": "https://files.pythonhosted.org/packages/source/m/mistune/mistune-0.8.3.tar.gz"
+        }
+      }
+    },
+    {
+      "component": {
+        "type": "other",
+        "other": {
+          "name": "python-msgpack",
+          "version": "0.6.2",
+          "downloadUrl": "https://github.com/msgpack/msgpack-python/archive/v0.6.2.tar.gz"
+        }
+      }
+    },
+    {
+      "component": {
+        "type": "other",
+        "other": {
+          "name": "python-netaddr",
+          "version": "0.7.19",
+          "downloadUrl": "https://github.com/netaddr/netaddr/archive/netaddr-0.7.19.tar.gz"
+        }
+      }
+    },
+    {
+      "component": {
+        "type": "other",
+        "other": {
+          "name": "python-netifaces",
+          "version": "0.10.9",
+          "downloadUrl": "https://pypi.python.org/packages/source/n/netifaces/netifaces-0.10.9.tar.gz"
+        }
+      }
+    },
+    {
+      "component": {
+        "type": "other",
+        "other": {
+          "name": "python-nocasedict",
+          "version": "0.5.0",
+          "downloadUrl": "https://github.com/pywbem/nocasedict/archive/0.5.0.tar.gz"
+        }
+      }
+    },
+    {
+      "component": {
+        "type": "other",
+        "other": {
+          "name": "python-ntplib",
+          "version": "0.3.3",
+          "downloadUrl": "https://files.pythonhosted.org/packages/29/8b/85a86e01c510665b0790d3a9fd4532ad98aba9e185a676113a0ae3879350/ntplib-0.3.3.tar.gz"
+        }
+      }
+    },
+    {
+      "component": {
+        "type": "other",
+        "other": {
+          "name": "python-oauthlib",
+          "version": "2.1.0",
+          "downloadUrl": "https://files.pythonhosted.org/packages/df/5f/3f4aae7b28db87ddef18afed3b71921e531ca288dc604eb981e9ec9f8853/oauthlib-2.1.0.tar.gz"
+        }
+      }
+    },
+    {
+      "component": {
+        "type": "other",
+        "other": {
+          "name": "python-packaging",
+          "version": "17.1",
+          "downloadUrl": "https://files.pythonhosted.org/packages/77/32/439f47be99809c12ef2da8b60a2c47987786d2c6c9205549dd6ef95df8bd/packaging-17.1.tar.gz"
+        }
+      }
+    },
+    {
+      "component": {
+        "type": "other",
+        "other": {
+          "name": "python-pam",
+          "version": "1.8.4",
+          "downloadUrl": "https://pypi.python.org/packages/source/p/python-pam/python-pam-1.8.4.tar.gz"
+        }
+      }
+    },
+    {
+      "component": {
+        "type": "other",
+        "other": {
+          "name": "python-pbr",
+          "version": "5.1.2",
+          "downloadUrl": "https://pypi.io/packages/source/p/pbr/pbr-5.1.2.tar.gz"
+        }
+      }
+    },
+    {
+      "component": {
+        "type": "other",
+        "other": {
+          "name": "python-pecan",
+          "version": "1.4.0",
+          "downloadUrl": "https://pypi.io/packages/source/p/pecan/pecan-1.4.0.tar.gz"
+        }
+      }
+    },
+    {
+      "component": {
+        "type": "other",
+        "other": {
+          "name": "python-pip",
+          "version": "19.2",
+          "downloadUrl": "https://files.pythonhosted.org/packages/41/13/b6e68eae78405af6e4e9a93319ae5bb371057786f1590b157341f7542d7d/pip-19.2.tar.gz"
+        }
+      }
+    },
+    {
+      "component": {
+        "type": "other",
+        "other": {
+          "name": "python-ply",
+          "version": "3.11",
+          "downloadUrl": "http://www.dabeaz.com/ply/ply-3.11.tar.gz"
+        }
+      }
+    },
+    {
+      "component": {
+        "type": "other",
+        "other": {
+          "name": "python-prettytable",
+          "version": "0.7.2",
+          "downloadUrl": "https://storage.googleapis.com/google-code-archive-downloads/v2/code.google.com/prettytable/prettytable-0.7.2.tar.gz"
+        }
+      }
+    },
+    {
+      "component": {
+        "type": "other",
+        "other": {
+          "name": "python-psutil",
+          "version": "5.6.3",
+          "downloadUrl": "https://github.com/giampaolo/psutil/archive/release-5.6.3.tar.gz"
+        }
+      }
+    },
+    {
+      "component": {
+        "type": "other",
+        "other": {
+          "name": "python-psycopg2",
+          "version": "2.7.5",
+          "downloadUrl": "https://files.pythonhosted.org/packages/source/p/psycopg2/psycopg2-2.7.5.tar.gz"
+        }
+      }
+    },
+    {
+      "component": {
+        "type": "other",
+        "other": {
+          "name": "python-py",
+          "version": "1.10.0",
+          "downloadUrl": "https://files.pythonhosted.org/packages/0d/8c/50e9f3999419bb7d9639c37e83fa9cdcf0f601a9d407162d6c37ad60be71/py-1.10.0.tar.gz"
+        }
+      }
+    },
+    {
+      "component": {
+        "type": "other",
+        "other": {
+          "name": "python-pyasn1",
+          "version": "0.4.4",
+          "downloadUrl": "https://files.pythonhosted.org/packages/10/46/059775dc8e50f722d205452bced4b3cc965d27e8c3389156acd3b1123ae3/pyasn1-0.4.4.tar.gz"
+        }
+      }
+    },
+    {
+      "component": {
+        "type": "other",
+        "other": {
+          "name": "python-pycodestyle",
+          "version": "2.5.0",
+          "downloadUrl": "https://files.pythonhosted.org/packages/1c/d1/41294da5915f4cae7f4b388cea6c2cd0d6cd53039788635f6875dfe8c72f/pycodestyle-2.5.0.tar.gz"
+        }
+      }
+    },
+    {
+      "component": {
+        "type": "other",
+        "other": {
+          "name": "python-pycparser",
+          "version": "2.18",
+          "downloadUrl": "https://pypi.python.org/packages/source/p/pycparser/pycparser-2.18.tar.gz"
+        }
+      }
+    },
+    {
+      "component": {
+        "type": "other",
+        "other": {
+          "name": "python-pycurl",
+          "version": "7.43.0.2",
+          "downloadUrl": "https://dl.bintray.com/pycurl/pycurl/pycurl-7.43.0.2.tar.gz"
+        }
+      }
+    },
+    {
+      "component": {
+        "type": "other",
+        "other": {
+          "name": "python-pygments",
+          "version": "2.4.2",
+          "downloadUrl": "https://files.pythonhosted.org/packages/source/P/Pygments/Pygments-2.4.2.tar.gz"
+        }
+      }
+    },
+    {
+      "component": {
+        "type": "other",
+        "other": {
+          "name": "python-pynacl",
+          "version": "1.3.0",
+          "downloadUrl": "https://files.pythonhosted.org/packages/61/ab/2ac6dea8489fa713e2b4c6c5b549cc962dd4a842b5998d9e80cf8440b7cd/PyNaCl-1.3.0.tar.gz"
+        }
+      }
+    },
+    {
+      "component": {
+        "type": "other",
+        "other": {
+          "name": "python-pyvmomi",
+          "version": "6.7.3",
+          "downloadUrl": "https://github.com/vmware/pyvmomi/archive/6.7.3.tar.gz"
+        }
+      }
+    },
+    {
+      "component": {
+        "type": "other",
+        "other": {
+          "name": "python-pywbem",
+          "version": "1.0.1",
+          "downloadUrl": "https://github.com/pywbem/pywbem/archive/1.0.1.tar.gz"
+        }
+      }
+    },
+    {
+      "component": {
+        "type": "other",
+        "other": {
+          "name": "python-remoto",
+          "version": "1.2.0",
+          "downloadUrl": "https://pypi.io/packages/source/r/remoto/remoto-1.2.0.tar.gz"
+        }
+      }
+    },
+    {
+      "component": {
+        "type": "other",
+        "other": {
+          "name": "python-repoze-lru",
+          "version": "0.7",
+          "downloadUrl": "https://pypi.io/packages/source/r/remoto/remoto-0.7.tar.gz"
+        }
+      }
+    },
+    {
+      "component": {
+        "type": "other",
+        "other": {
+          "name": "python-requests",
+          "version": "2.22.0",
+          "downloadUrl": "http://github.com/requests/requests/archive/v2.22.0/requests-v2.22.0.tar.gz"
+        }
+      }
+    },
+    {
+      "component": {
+        "type": "other",
+        "other": {
+          "name": "python-routes",
+          "version": "2.4.1",
+          "downloadUrl": "https://pypi.io/packages/source/R/Routes/Routes-2.4.1.tar.gz"
+        }
+      }
+    },
+    {
+      "component": {
+        "type": "other",
+        "other": {
+          "name": "python-rsa",
+          "version": "4.6",
+          "downloadUrl": "https://pypi.python.org/packages/source/r/rsa/rsa-4.6.tar.gz"
+        }
+      }
+    },
+    {
+      "component": {
+        "type": "other",
+        "other": {
+          "name": "python-setuptools",
+          "version": "40.2.0",
+          "downloadUrl": "https://files.pythonhosted.org/packages/ef/1d/201c13e353956a1c840f5d0fbf0461bd45bbd678ea4843ebf25924e8984c/setuptools-40.2.0.zip"
+        }
+      }
+    },
+    {
+      "component": {
+        "type": "other",
+        "other": {
+          "name": "python-setuptools_scm",
+          "version": "3.1.0",
+          "downloadUrl": "https://files.pythonhosted.org/packages/source/s/setuptools_scm/setuptools_scm-3.1.0.tar.gz"
+        }
+      }
+    },
+    {
+      "component": {
+        "type": "other",
+        "other": {
+          "name": "python-simplejson",
+          "version": "3.17.0",
+          "downloadUrl": "https://pypi.python.org/packages/source/s/simplejson/simplejson-3.17.0.tar.gz"
+        }
+      }
+    },
+    {
+      "component": {
+        "type": "other",
+        "other": {
+          "name": "python-six",
+          "version": "1.11.0",
+          "downloadUrl": "https://pypi.python.org/packages/source/s/six/six-1.11.0.tar.gz"
+        }
+      }
+    },
+    {
+      "component": {
+        "type": "other",
+        "other": {
+          "name": "python-snowballstemmer",
+          "version": "1.2.1",
+          "downloadUrl": "https://pypi.python.org/packages/20/6b/d2a7cb176d4d664d94a6debf52cd8dbae1f7203c8e42426daa077051d59c/snowballstemmer-1.2.1.tar.gz"
+        }
+      }
+    },
+    {
+      "component": {
+        "type": "other",
+        "other": {
+          "name": "python-sphinx",
+          "version": "1.7.9",
+          "downloadUrl": "https://github.com/sphinx-doc/sphinx/archive/v1.7.9.tar.gz"
+        }
+      }
+    },
+    {
+      "component": {
+        "type": "other",
+        "other": {
+          "name": "python-sphinx-theme-alabaster",
+          "version": "0.7.11",
+          "downloadUrl": "https://files.pythonhosted.org/packages/3f/46/9346ea429931d80244ab7f11c4fce83671df0b7ae5a60247a2b588592c46/alabaster-0.7.11.tar.gz"
+        }
+      }
+    },
+    {
+      "component": {
+        "type": "other",
+        "other": {
+          "name": "python-sphinxcontrib-websupport",
+          "version": "1.1.2",
+          "downloadUrl": " https://github.com/sphinx-doc/sphinxcontrib-websupport/archive/1.1.2.tar.gz"
+        }
+      }
+    },
+    {
+      "component": {
+        "type": "other",
+        "other": {
+          "name": "python-sqlalchemy",
+          "version": "1.3.2",
+          "downloadUrl": "https://files.pythonhosted.org/packages/source/S/SQLAlchemy/SQLAlchemy-1.3.2.tar.gz"
+        }
+      }
+    },
+    {
+      "component": {
+        "type": "other",
+        "other": {
+          "name": "python-twisted",
+          "version": "19.2.1",
+          "downloadUrl": "https://pypi.python.org/packages/source/T/Twisted/Twisted-19.2.1.tar.bz2"
+        }
+      }
+    },
+    {
+      "component": {
+        "type": "other",
+        "other": {
+          "name": "python-typing",
+          "version": "3.6.6",
+          "downloadUrl": "https://files.pythonhosted.org/packages/bf/9b/2bf84e841575b633d8d91ad923e198a415e3901f228715524689495b4317/typing-3.6.6.tar.gz"
+        }
+      }
+    },
+    {
+      "component": {
+        "type": "other",
+        "other": {
+          "name": "python-urllib3",
+          "version": "1.25.9",
+          "downloadUrl": "https://github.com/shazow/urllib3/archive/1.25.9/urllib3-1.25.9.tar.gz"
+        }
+      }
+    },
+    {
+      "component": {
+        "type": "other",
+        "other": {
+          "name": "python-vcversioner",
+          "version": "2.16.0.0",
+          "downloadUrl": "https://pypi.python.org/packages/source/v/vcversioner/vcversioner-2.16.0.0.tar.gz"
+        }
+      }
+    },
+    {
+      "component": {
+        "type": "other",
+        "other": {
+          "name": "python-virtualenv",
+          "version": "16.0.0",
+          "downloadUrl": "https://files.pythonhosted.org/packages/33/bc/fa0b5347139cd9564f0d44ebd2b147ac97c36b2403943dbee8a25fd74012/virtualenv-16.0.0.tar.gz"
+        }
+      }
+    },
+    {
+      "component": {
+        "type": "other",
+        "other": {
+          "name": "python-wcwidth",
+          "version": "0.1.7",
+          "downloadUrl": "https://files.pythonhosted.org/packages/source/w/wcwidth/wcwidth-0.1.7.tar.gz"
+        }
+      }
+    },
+    {
+      "component": {
+        "type": "other",
+        "other": {
+          "name": "python-webob",
+          "version": "1.8.5",
+          "downloadUrl": "https://files.pythonhosted.org/packages/9d/1a/0c89c070ee2829c934cb6c7082287c822e28236a4fcf90063e6be7c35532/WebOb-1.8.5.tar.gz"
+        }
+      }
+    },
+    {
+      "component": {
+        "type": "other",
+        "other": {
+          "name": "python-websocket-client",
+          "version": "0.56.0",
+          "downloadUrl": "https://files.pythonhosted.org/packages/c5/01/8c9c7de6c46f88e70b5a3276c791a2be82ae83d8e0d0cc030525ee2866fd/websocket_client-0.56.0.tar.gz"
+        }
+      }
+    },
+    {
+      "component": {
+        "type": "other",
+        "other": {
+          "name": "python-werkzeug",
+          "version": "0.14.1",
+          "downloadUrl": "https://files.pythonhosted.org/packages/9f/08/a3bb1c045ec602dc680906fc0261c267bed6b3bb4609430aff92c3888ec8/Werkzeug-0.14.1.tar.gz"
+        }
+      }
+    },
+    {
+      "component": {
+        "type": "other",
+        "other": {
+          "name": "python-yamlloader",
+          "version": "0.5.4",
+          "downloadUrl": "https://github.com/Phynix/yamlloader/archive/0.5.4.tar.gz"
+        }
+      }
+    },
+    {
+      "component": {
+        "type": "other",
+        "other": {
+          "name": "python-zope-interface",
+          "version": "4.7.2",
+          "downloadUrl": "https://pypi.python.org/packages/source/z/zope.interface/zope.interface-4.7.2.tar.gz"
+        }
+      }
+    },
+    {
+      "component": {
+        "type": "other",
+        "other": {
           "name": "python2",
           "version": "2.7.18",
           "downloadUrl": "http://www.python.org/ftp/python/2.7.18/Python-2.7.18.tar.xz"
@@ -4786,1037 +5757,6 @@
           "name": "python3",
           "version": "3.7.10",
           "downloadUrl": "https://www.python.org/ftp/python/3.7.10/Python-3.7.10.tar.xz"
-        }
-      }
-    },
-    {
-      "component": {
-        "type": "other",
-        "other": {
->>>>>>> 7277504b
-          "name": "python-appdirs",
-          "version": "1.4.3",
-          "downloadUrl": "https://pypi.python.org/packages/48/69/d87c60746b393309ca30761f8e2b49473d43450b150cb08f3c6df5c11be5/appdirs-1.4.3.tar.gz"
-        }
-      }
-    },
-    {
-      "component": {
-        "type": "other",
-        "other": {
-          "name": "python-asn1crypto",
-          "version": "0.24.0",
-          "downloadUrl": "https://files.pythonhosted.org/packages/fc/f1/8db7daa71f414ddabfa056c4ef792e1461ff655c2ae2928a2b675bfed6b4/asn1crypto-0.24.0.tar.gz"
-        }
-      }
-    },
-    {
-      "component": {
-        "type": "other",
-        "other": {
-          "name": "python-atomicwrites",
-          "version": "1.2.1",
-          "downloadUrl": "https://github.com/untitaker/python-atomicwrites/archive/1.2.1.tar.gz"
-        }
-      }
-    },
-    {
-      "component": {
-        "type": "other",
-        "other": {
-          "name": "python-attrs",
-          "version": "18.2.0",
-          "downloadUrl": "https://files.pythonhosted.org/packages/0f/9e/26b1d194aab960063b266170e53c39f73ea0d0d3f5ce23313e0ec8ee9bdf/attrs-18.2.0.tar.gz"
-        }
-      }
-    },
-    {
-      "component": {
-        "type": "other",
-        "other": {
-          "name": "python-backports-ssl_match_hostname",
-          "version": "3.5.0.1",
-          "downloadUrl": "https://pypi.python.org/packages/76/21/2dc61178a2038a5cb35d14b61467c6ac632791ed05131dda72c20e7b9e23/backports.ssl_match_hostname-3.5.0.1.tar.gz"
-        }
-      }
-    },
-    {
-      "component": {
-        "type": "other",
-        "other": {
-          "name": "python-bcrypt",
-          "version": "3.1.6",
-          "downloadUrl": "https://files.pythonhosted.org/packages/ce/3a/3d540b9f5ee8d92ce757eebacf167b9deedb8e30aedec69a2a072b2399bb/bcrypt-3.1.6.tar.gz"
-        }
-      }
-    },
-    {
-      "component": {
-        "type": "other",
-        "other": {
-          "name": "python-boto3",
-          "version": "1.10.21",
-          "downloadUrl": "https://github.com/boto/boto3/archive/1.10.21.tar.gz"
-        }
-      }
-    },
-    {
-      "component": {
-        "type": "other",
-        "other": {
-          "name": "python-botocore",
-          "version": "1.13.21",
-          "downloadUrl": "https://github.com/boto/botocore/archive/1.13.21.tar.gz"
-        }
-      }
-    },
-    {
-      "component": {
-        "type": "other",
-        "other": {
-          "name": "python-cachetools",
-          "version": "4.1.1",
-          "downloadUrl": "https://pypi.python.org/packages/source/c/cachetools/cachetools-4.1.1.tar.gz"
-        }
-      }
-    },
-    {
-      "component": {
-        "type": "other",
-        "other": {
-          "name": "python-certifi",
-          "version": "2018.10.15",
-          "downloadUrl": "https://github.com/certifi/python-certifi/archive/2018.10.15.tar.gz"
-        }
-      }
-    },
-    {
-      "component": {
-        "type": "other",
-        "other": {
-          "name": "python-cffi",
-          "version": "1.14.5",
-          "downloadUrl": "https://pypi.python.org/packages/source/c/cffi/cffi-1.14.5.tar.gz"
-        }
-      }
-    },
-    {
-      "component": {
-        "type": "other",
-        "other": {
-          "name": "python-chardet",
-          "version": "3.0.4",
-          "downloadUrl": "https://github.com/chardet/chardet/archive/3.0.4.tar.gz"
-        }
-      }
-    },
-    {
-      "component": {
-        "type": "other",
-        "other": {
-          "name": "python-cherrypy",
-          "version": "18.6.0",
-          "downloadUrl": "https://pypi.io/packages/source/C/CherryPy/CherryPy-18.6.0.tar.gz"
-        }
-      }
-    },
-    {
-      "component": {
-        "type": "other",
-        "other": {
-          "name": "python-configobj",
-          "version": "5.0.6",
-          "downloadUrl": "https://files.pythonhosted.org/packages/64/61/079eb60459c44929e684fa7d9e2fdca403f67d64dd9dbac27296be2e0fab/configobj-5.0.6.tar.gz"
-        }
-      }
-    },
-    {
-      "component": {
-        "type": "other",
-        "other": {
-          "name": "python-constantly",
-          "version": "15.1.0",
-          "downloadUrl": "https://files.pythonhosted.org/packages/95/f1/207a0a478c4bb34b1b49d5915e2db574cadc415c9ac3a7ef17e29b2e8951/constantly-15.1.0.tar.gz"
-        }
-      }
-    },
-    {
-      "component": {
-        "type": "other",
-        "other": {
-          "name": "python-coverage",
-          "version": "4.5.1",
-          "downloadUrl": "https://files.pythonhosted.org/packages/source/c/coverage/coverage-4.5.1.tar.gz"
-        }
-      }
-    },
-    {
-      "component": {
-        "type": "other",
-        "other": {
-          "name": "python-cryptography",
-          "version": "3.3.2",
-          "downloadUrl": "https://pypi.io/packages/source/c/cryptography/cryptography-3.3.2.tar.gz"
-        }
-      }
-    },
-    {
-      "component": {
-        "type": "other",
-        "other": {
-          "name": "python-daemon",
-          "version": "2.2.0",
-          "downloadUrl": "https://files.pythonhosted.org/packages/source/p/python-daemon/python-daemon-2.2.0.tar.gz"
-        }
-      }
-    },
-    {
-      "component": {
-        "type": "other",
-        "other": {
-          "name": "python-dateutil",
-          "version": "2.7.3",
-          "downloadUrl": "https://files.pythonhosted.org/packages/a0/b0/a4e3241d2dee665fea11baec21389aec6886655cd4db7647ddf96c3fad15/python-dateutil-2.7.3.tar.gz"
-        }
-      }
-    },
-    {
-      "component": {
-        "type": "other",
-        "other": {
-          "name": "python-defusedxml",
-          "version": "0.6.0",
-          "downloadUrl": "https://files.pythonhosted.org/packages/a4/5f/f8aa58ca0cf01cbcee728abc9d88bfeb74e95e6cb4334cfd5bed5673ea77/defusedxml-0.6.0.tar.gz"
-        }
-      }
-    },
-    {
-      "component": {
-        "type": "other",
-        "other": {
-          "name": "python-distro",
-          "version": "1.4.0",
-          "downloadUrl": "https://github.com/nir0s/distro/archive/v1.4.0.tar.gz"
-        }
-      }
-    },
-    {
-      "component": {
-        "type": "other",
-        "other": {
-          "name": "python-docopt",
-          "version": "0.6.2",
-          "downloadUrl": "https://files.pythonhosted.org/packages/source/d/docopt/docopt-0.6.2.tar.gz"
-        }
-      }
-    },
-    {
-      "component": {
-        "type": "other",
-        "other": {
-          "name": "python-docutils",
-          "version": "0.14",
-          "downloadUrl": "https://files.pythonhosted.org/packages/source/d/docutils/docutils-0.14.tar.gz"
-        }
-      }
-    },
-    {
-      "component": {
-        "type": "other",
-        "other": {
-          "name": "python-ecdsa",
-          "version": "0.13.3",
-          "downloadUrl": "https://pypi.python.org/packages/source/e/ecdsa/ecdsa-0.13.3.tar.gz"
-        }
-      }
-    },
-    {
-      "component": {
-        "type": "other",
-        "other": {
-          "name": "python-enum34",
-          "version": "1.1.6",
-          "downloadUrl": "https://pypi.python.org/packages/bf/3e/31d502c25302814a7c2f1d3959d2a3b3f78e509002ba91aea64993936876/enum34-1.1.6.tar.gz"
-        }
-      }
-    },
-    {
-      "component": {
-        "type": "other",
-        "other": {
-          "name": "python-execnet",
-          "version": "1.7.1",
-          "downloadUrl": "https://pypi.io/packages/source/e/execnet/execnet-1.7.1.tar.gz"
-        }
-      }
-    },
-    {
-      "component": {
-        "type": "other",
-        "other": {
-          "name": "python-futures",
-          "version": "3.2.0",
-          "downloadUrl": "https://files.pythonhosted.org/packages/1f/9e/7b2ff7e965fc654592269f2906ade1c7d705f1bf25b7d469fa153f7d19eb/futures-3.2.0.tar.gz"
-        }
-      }
-    },
-    {
-      "component": {
-        "type": "other",
-        "other": {
-          "name": "python-gevent",
-          "version": "1.3.6",
-          "downloadUrl": "https://github.com/gevent/gevent/archive/1.3.6.tar.gz"
-        }
-      }
-    },
-    {
-      "component": {
-        "type": "other",
-        "other": {
-          "name": "python-google-auth",
-          "version": "1.20.1",
-          "downloadUrl": "https://pypi.python.org/packages/source/g/google-auth/google-auth-1.20.1.tar.gz"
-        }
-      }
-    },
-    {
-      "component": {
-        "type": "other",
-        "other": {
-          "name": "python-greenlet",
-          "version": "0.4.15",
-          "downloadUrl": "https://files.pythonhosted.org/packages/f8/e8/b30ae23b45f69aa3f024b46064c0ac8e5fcb4f22ace0dca8d6f9c8bbe5e7/greenlet-0.4.15.tar.gz"
-        }
-      }
-    },
-    {
-      "component": {
-        "type": "other",
-        "other": {
-          "name": "python-hyperlink",
-          "version": "19.0.0",
-          "downloadUrl": "https://github.com/python-hyper/hyperlink/archive/v19.0.0.tar.gz"
-        }
-      }
-    },
-    {
-      "component": {
-        "type": "other",
-        "other": {
-          "name": "python-hypothesis",
-          "version": "3.71.0",
-          "downloadUrl": "https://files.pythonhosted.org/packages/65/57/c4e2cc37a7b9de3d57a1cd6c200f931807cfdd9f7e05ef4c67fb9c507d65/hypothesis-3.71.0.tar.gz"
-        }
-      }
-    },
-    {
-      "component": {
-        "type": "other",
-        "other": {
-          "name": "python-idna",
-          "version": "2.7",
-          "downloadUrl": "https://github.com/kjd/idna/archive/v2.7.tar.gz"
-        }
-      }
-    },
-    {
-      "component": {
-        "type": "other",
-        "other": {
-          "name": "python-imagesize",
-          "version": "1.1.0",
-          "downloadUrl": "https://github.com/shibukawa/imagesize_py/archive/1.1.0.tar.gz"
-        }
-      }
-    },
-    {
-      "component": {
-        "type": "other",
-        "other": {
-          "name": "python-incremental",
-          "version": "17.5.0",
-          "downloadUrl": "https://files.pythonhosted.org/packages/source/i/incremental/incremental-17.5.0.tar.gz"
-        }
-      }
-    },
-    {
-      "component": {
-        "type": "other",
-        "other": {
-          "name": "python-iniparse",
-          "version": "0.4",
-          "downloadUrl": "https://files.pythonhosted.org/packages/0f/d1/3090ef9be165da5ddb1b0cf2b332d3282588bdd2dd0967e94b547f10055f/iniparse-0.4.tar.gz"
-        }
-      }
-    },
-    {
-      "component": {
-        "type": "other",
-        "other": {
-          "name": "python-ipaddr",
-          "version": "2.2.0",
-          "downloadUrl": "https://pypi.python.org/packages/source/i/ipaddr/ipaddr-2.2.0.tar.gz"
-        }
-      }
-    },
-    {
-      "component": {
-        "type": "other",
-        "other": {
-          "name": "python-ipaddress",
-          "version": "1.0.22",
-          "downloadUrl": "https://files.pythonhosted.org/packages/source/i/ipaddress/ipaddress-1.0.22.tar.gz"
-        }
-      }
-    },
-    {
-      "component": {
-        "type": "other",
-        "other": {
-          "name": "python-jinja2",
-          "version": "2.10.1",
-          "downloadUrl": "https://files.pythonhosted.org/packages/93/ea/d884a06f8c7f9b7afbc8138b762e80479fb17aedbbe2b06515a12de9378d/Jinja2-2.10.1.tar.gz"
-        }
-      }
-    },
-    {
-      "component": {
-        "type": "other",
-        "other": {
-          "name": "python-jmespath",
-          "version": "0.9.3",
-          "downloadUrl": "https://pypi.python.org/packages/e5/21/795b7549397735e911b032f255cff5fb0de58f96da794274660bca4f58ef/jmespath-0.9.3.tar.gz"
-        }
-      }
-    },
-    {
-      "component": {
-        "type": "other",
-        "other": {
-          "name": "python-jsonpatch",
-          "version": "1.23",
-          "downloadUrl": "https://github.com/stefankoegl/python-json-patch/archive/v1.23.tar.gz"
-        }
-      }
-    },
-    {
-      "component": {
-        "type": "other",
-        "other": {
-          "name": "python-jsonpointer",
-          "version": "2.0",
-          "downloadUrl": "https://pypi.python.org/packages/source/j/jsonpointer/jsonpointer-2.0.tar.gz"
-        }
-      }
-    },
-    {
-      "component": {
-        "type": "other",
-        "other": {
-          "name": "python-jsonschema",
-          "version": "2.6.0",
-          "downloadUrl": "https://pypi.python.org/packages/source/j/jsonschema/jsonschema-2.6.0.tar.gz"
-        }
-      }
-    },
-    {
-      "component": {
-        "type": "other",
-        "other": {
-          "name": "python-jwt",
-          "version": "1.7.1",
-          "downloadUrl": "https://files.pythonhosted.org/packages/2f/38/ff37a24c0243c5f45f5798bd120c0f873eeed073994133c084e1cf13b95c/PyJWT-1.7.1.tar.gz"
-        }
-      }
-    },
-    {
-      "component": {
-        "type": "other",
-        "other": {
-          "name": "python-kubernetes",
-          "version": "11.0.0",
-          "downloadUrl": "https://github.com/kubernetes-client/python/archive/v11.0.0.tar.gz"
-        }
-      }
-    },
-    {
-      "component": {
-        "type": "other",
-        "other": {
-          "name": "python-lockfile",
-          "version": "0.12.2",
-          "downloadUrl": "https://pypi.python.org/packages/source/l/lockfile/lockfile-0.12.2.tar.gz"
-        }
-      }
-    },
-    {
-      "component": {
-        "type": "other",
-        "other": {
-          "name": "python-logutils",
-          "version": "0.3.5",
-          "downloadUrl": "https://pypi.io/packages/source/l/logutils/logutils-0.3.5.tar.gz"
-        }
-      }
-    },
-    {
-      "component": {
-        "type": "other",
-        "other": {
-          "name": "python-lxml",
-          "version": "4.2.4",
-          "downloadUrl": "https://files.pythonhosted.org/packages/ca/63/139b710671c1655aed3b20c1e6776118c62e9f9311152f4c6031e12a0554/lxml-4.2.4.tar.gz"
-        }
-      }
-    },
-    {
-      "component": {
-        "type": "other",
-        "other": {
-          "name": "python-m2r",
-          "version": "0.2.0",
-          "downloadUrl": "https://github.com/miyakogi/m2r/archive/v0.2.0/m2r-0.2.0.tar.gz"
-        }
-      }
-    },
-    {
-      "component": {
-        "type": "other",
-        "other": {
-          "name": "python-mako",
-          "version": "1.0.7",
-          "downloadUrl": "https://files.pythonhosted.org/packages/eb/f3/67579bb486517c0d49547f9697e36582cd19dafb5df9e687ed8e22de57fa/Mako-1.0.7.tar.gz"
-        }
-      }
-    },
-    {
-      "component": {
-        "type": "other",
-        "other": {
-          "name": "python-markupsafe",
-          "version": "1.1.1",
-          "downloadUrl": "https://pypi.python.org/packages/source/M/MarkupSafe/MarkupSafe-1.1.1.tar.gz"
-        }
-      }
-    },
-    {
-      "component": {
-        "type": "other",
-        "other": {
-          "name": "python-mistune",
-          "version": "0.8.3",
-          "downloadUrl": "https://files.pythonhosted.org/packages/source/m/mistune/mistune-0.8.3.tar.gz"
-        }
-      }
-    },
-    {
-      "component": {
-        "type": "other",
-        "other": {
-          "name": "python-msgpack",
-          "version": "0.6.2",
-          "downloadUrl": "https://github.com/msgpack/msgpack-python/archive/v0.6.2.tar.gz"
-        }
-      }
-    },
-    {
-      "component": {
-        "type": "other",
-        "other": {
-          "name": "python-netaddr",
-          "version": "0.7.19",
-          "downloadUrl": "https://github.com/netaddr/netaddr/archive/netaddr-0.7.19.tar.gz"
-        }
-      }
-    },
-    {
-      "component": {
-        "type": "other",
-        "other": {
-          "name": "python-netifaces",
-          "version": "0.10.9",
-          "downloadUrl": "https://pypi.python.org/packages/source/n/netifaces/netifaces-0.10.9.tar.gz"
-        }
-      }
-    },
-    {
-      "component": {
-        "type": "other",
-        "other": {
-          "name": "python-nocasedict",
-          "version": "0.5.0",
-          "downloadUrl": "https://github.com/pywbem/nocasedict/archive/0.5.0.tar.gz"
-        }
-      }
-    },
-    {
-      "component": {
-        "type": "other",
-        "other": {
-          "name": "python-ntplib",
-          "version": "0.3.3",
-          "downloadUrl": "https://files.pythonhosted.org/packages/29/8b/85a86e01c510665b0790d3a9fd4532ad98aba9e185a676113a0ae3879350/ntplib-0.3.3.tar.gz"
-        }
-      }
-    },
-    {
-      "component": {
-        "type": "other",
-        "other": {
-          "name": "python-oauthlib",
-          "version": "2.1.0",
-          "downloadUrl": "https://files.pythonhosted.org/packages/df/5f/3f4aae7b28db87ddef18afed3b71921e531ca288dc604eb981e9ec9f8853/oauthlib-2.1.0.tar.gz"
-        }
-      }
-    },
-    {
-      "component": {
-        "type": "other",
-        "other": {
-          "name": "python-packaging",
-          "version": "17.1",
-          "downloadUrl": "https://files.pythonhosted.org/packages/77/32/439f47be99809c12ef2da8b60a2c47987786d2c6c9205549dd6ef95df8bd/packaging-17.1.tar.gz"
-        }
-      }
-    },
-    {
-      "component": {
-        "type": "other",
-        "other": {
-          "name": "python-pam",
-          "version": "1.8.4",
-          "downloadUrl": "https://pypi.python.org/packages/source/p/python-pam/python-pam-1.8.4.tar.gz"
-        }
-      }
-    },
-    {
-      "component": {
-        "type": "other",
-        "other": {
-          "name": "python-pbr",
-          "version": "5.1.2",
-          "downloadUrl": "https://pypi.io/packages/source/p/pbr/pbr-5.1.2.tar.gz"
-        }
-      }
-    },
-    {
-      "component": {
-        "type": "other",
-        "other": {
-          "name": "python-pecan",
-          "version": "1.4.0",
-          "downloadUrl": "https://pypi.io/packages/source/p/pecan/pecan-1.4.0.tar.gz"
-        }
-      }
-    },
-    {
-      "component": {
-        "type": "other",
-        "other": {
-          "name": "python-pip",
-          "version": "19.2",
-          "downloadUrl": "https://files.pythonhosted.org/packages/41/13/b6e68eae78405af6e4e9a93319ae5bb371057786f1590b157341f7542d7d/pip-19.2.tar.gz"
-        }
-      }
-    },
-    {
-      "component": {
-        "type": "other",
-        "other": {
-          "name": "python-ply",
-          "version": "3.11",
-          "downloadUrl": "http://www.dabeaz.com/ply/ply-3.11.tar.gz"
-        }
-      }
-    },
-    {
-      "component": {
-        "type": "other",
-        "other": {
-          "name": "python-prettytable",
-          "version": "0.7.2",
-          "downloadUrl": "https://storage.googleapis.com/google-code-archive-downloads/v2/code.google.com/prettytable/prettytable-0.7.2.tar.gz"
-        }
-      }
-    },
-    {
-      "component": {
-        "type": "other",
-        "other": {
-          "name": "python-psutil",
-          "version": "5.6.3",
-          "downloadUrl": "https://github.com/giampaolo/psutil/archive/release-5.6.3.tar.gz"
-        }
-      }
-    },
-    {
-      "component": {
-        "type": "other",
-        "other": {
-          "name": "python-psycopg2",
-          "version": "2.7.5",
-          "downloadUrl": "https://files.pythonhosted.org/packages/source/p/psycopg2/psycopg2-2.7.5.tar.gz"
-        }
-      }
-    },
-    {
-      "component": {
-        "type": "other",
-        "other": {
-          "name": "python-py",
-          "version": "1.10.0",
-          "downloadUrl": "https://files.pythonhosted.org/packages/0d/8c/50e9f3999419bb7d9639c37e83fa9cdcf0f601a9d407162d6c37ad60be71/py-1.10.0.tar.gz"
-        }
-      }
-    },
-    {
-      "component": {
-        "type": "other",
-        "other": {
-          "name": "python-pyasn1",
-          "version": "0.4.4",
-          "downloadUrl": "https://files.pythonhosted.org/packages/10/46/059775dc8e50f722d205452bced4b3cc965d27e8c3389156acd3b1123ae3/pyasn1-0.4.4.tar.gz"
-        }
-      }
-    },
-    {
-      "component": {
-        "type": "other",
-        "other": {
-          "name": "python-pycodestyle",
-          "version": "2.5.0",
-          "downloadUrl": "https://files.pythonhosted.org/packages/1c/d1/41294da5915f4cae7f4b388cea6c2cd0d6cd53039788635f6875dfe8c72f/pycodestyle-2.5.0.tar.gz"
-        }
-      }
-    },
-    {
-      "component": {
-        "type": "other",
-        "other": {
-          "name": "python-pycparser",
-          "version": "2.18",
-          "downloadUrl": "https://pypi.python.org/packages/source/p/pycparser/pycparser-2.18.tar.gz"
-        }
-      }
-    },
-    {
-      "component": {
-        "type": "other",
-        "other": {
-          "name": "python-pycurl",
-          "version": "7.43.0.2",
-          "downloadUrl": "https://dl.bintray.com/pycurl/pycurl/pycurl-7.43.0.2.tar.gz"
-        }
-      }
-    },
-    {
-      "component": {
-        "type": "other",
-        "other": {
-          "name": "python-pygments",
-          "version": "2.4.2",
-          "downloadUrl": "https://files.pythonhosted.org/packages/source/P/Pygments/Pygments-2.4.2.tar.gz"
-        }
-      }
-    },
-    {
-      "component": {
-        "type": "other",
-        "other": {
-          "name": "python-pynacl",
-          "version": "1.3.0",
-          "downloadUrl": "https://files.pythonhosted.org/packages/61/ab/2ac6dea8489fa713e2b4c6c5b549cc962dd4a842b5998d9e80cf8440b7cd/PyNaCl-1.3.0.tar.gz"
-        }
-      }
-    },
-    {
-      "component": {
-        "type": "other",
-        "other": {
-          "name": "python-pyvmomi",
-          "version": "6.7.3",
-          "downloadUrl": "https://github.com/vmware/pyvmomi/archive/6.7.3.tar.gz"
-        }
-      }
-    },
-    {
-      "component": {
-        "type": "other",
-        "other": {
-          "name": "python-pywbem",
-          "version": "1.0.1",
-          "downloadUrl": "https://github.com/pywbem/pywbem/archive/1.0.1.tar.gz"
-        }
-      }
-    },
-    {
-      "component": {
-        "type": "other",
-        "other": {
-          "name": "python-remoto",
-          "version": "1.2.0",
-          "downloadUrl": "https://pypi.io/packages/source/r/remoto/remoto-1.2.0.tar.gz"
-        }
-      }
-    },
-    {
-      "component": {
-        "type": "other",
-        "other": {
-          "name": "python-repoze-lru",
-          "version": "0.7",
-          "downloadUrl": "https://pypi.io/packages/source/r/remoto/remoto-0.7.tar.gz"
-        }
-      }
-    },
-    {
-      "component": {
-        "type": "other",
-        "other": {
-          "name": "python-requests",
-          "version": "2.22.0",
-          "downloadUrl": "http://github.com/requests/requests/archive/v2.22.0/requests-v2.22.0.tar.gz"
-        }
-      }
-    },
-    {
-      "component": {
-        "type": "other",
-        "other": {
-          "name": "python-routes",
-          "version": "2.4.1",
-          "downloadUrl": "https://pypi.io/packages/source/R/Routes/Routes-2.4.1.tar.gz"
-        }
-      }
-    },
-    {
-      "component": {
-        "type": "other",
-        "other": {
-          "name": "python-rsa",
-          "version": "4.6",
-          "downloadUrl": "https://pypi.python.org/packages/source/r/rsa/rsa-4.6.tar.gz"
-        }
-      }
-    },
-    {
-      "component": {
-        "type": "other",
-        "other": {
-          "name": "python-setuptools",
-          "version": "40.2.0",
-          "downloadUrl": "https://files.pythonhosted.org/packages/ef/1d/201c13e353956a1c840f5d0fbf0461bd45bbd678ea4843ebf25924e8984c/setuptools-40.2.0.zip"
-        }
-      }
-    },
-    {
-      "component": {
-        "type": "other",
-        "other": {
-          "name": "python-setuptools_scm",
-          "version": "3.1.0",
-          "downloadUrl": "https://files.pythonhosted.org/packages/source/s/setuptools_scm/setuptools_scm-3.1.0.tar.gz"
-        }
-      }
-    },
-    {
-      "component": {
-        "type": "other",
-        "other": {
-          "name": "python-simplejson",
-          "version": "3.17.0",
-          "downloadUrl": "https://pypi.python.org/packages/source/s/simplejson/simplejson-3.17.0.tar.gz"
-        }
-      }
-    },
-    {
-      "component": {
-        "type": "other",
-        "other": {
-          "name": "python-six",
-          "version": "1.11.0",
-          "downloadUrl": "https://pypi.python.org/packages/source/s/six/six-1.11.0.tar.gz"
-        }
-      }
-    },
-    {
-      "component": {
-        "type": "other",
-        "other": {
-          "name": "python-snowballstemmer",
-          "version": "1.2.1",
-          "downloadUrl": "https://pypi.python.org/packages/20/6b/d2a7cb176d4d664d94a6debf52cd8dbae1f7203c8e42426daa077051d59c/snowballstemmer-1.2.1.tar.gz"
-        }
-      }
-    },
-    {
-      "component": {
-        "type": "other",
-        "other": {
-          "name": "python-sphinx",
-          "version": "1.7.9",
-          "downloadUrl": "https://github.com/sphinx-doc/sphinx/archive/v1.7.9.tar.gz"
-        }
-      }
-    },
-    {
-      "component": {
-        "type": "other",
-        "other": {
-          "name": "python-sphinx-theme-alabaster",
-          "version": "0.7.11",
-          "downloadUrl": "https://files.pythonhosted.org/packages/3f/46/9346ea429931d80244ab7f11c4fce83671df0b7ae5a60247a2b588592c46/alabaster-0.7.11.tar.gz"
-        }
-      }
-    },
-    {
-      "component": {
-        "type": "other",
-        "other": {
-          "name": "python-sphinxcontrib-websupport",
-          "version": "1.1.2",
-          "downloadUrl": " https://github.com/sphinx-doc/sphinxcontrib-websupport/archive/1.1.2.tar.gz"
-        }
-      }
-    },
-    {
-      "component": {
-        "type": "other",
-        "other": {
-          "name": "python-sqlalchemy",
-          "version": "1.3.2",
-          "downloadUrl": "https://files.pythonhosted.org/packages/source/S/SQLAlchemy/SQLAlchemy-1.3.2.tar.gz"
-        }
-      }
-    },
-    {
-      "component": {
-        "type": "other",
-        "other": {
-          "name": "python-twisted",
-          "version": "19.2.1",
-          "downloadUrl": "https://pypi.python.org/packages/source/T/Twisted/Twisted-19.2.1.tar.bz2"
-        }
-      }
-    },
-    {
-      "component": {
-        "type": "other",
-        "other": {
-          "name": "python-typing",
-          "version": "3.6.6",
-          "downloadUrl": "https://files.pythonhosted.org/packages/bf/9b/2bf84e841575b633d8d91ad923e198a415e3901f228715524689495b4317/typing-3.6.6.tar.gz"
-        }
-      }
-    },
-    {
-      "component": {
-        "type": "other",
-        "other": {
-          "name": "python-urllib3",
-          "version": "1.25.9",
-          "downloadUrl": "https://github.com/shazow/urllib3/archive/1.25.9/urllib3-1.25.9.tar.gz"
-        }
-      }
-    },
-    {
-      "component": {
-        "type": "other",
-        "other": {
-          "name": "python-vcversioner",
-          "version": "2.16.0.0",
-          "downloadUrl": "https://pypi.python.org/packages/source/v/vcversioner/vcversioner-2.16.0.0.tar.gz"
-        }
-      }
-    },
-    {
-      "component": {
-        "type": "other",
-        "other": {
-          "name": "python-virtualenv",
-          "version": "16.0.0",
-          "downloadUrl": "https://files.pythonhosted.org/packages/33/bc/fa0b5347139cd9564f0d44ebd2b147ac97c36b2403943dbee8a25fd74012/virtualenv-16.0.0.tar.gz"
-        }
-      }
-    },
-    {
-      "component": {
-        "type": "other",
-        "other": {
-          "name": "python-wcwidth",
-          "version": "0.1.7",
-          "downloadUrl": "https://files.pythonhosted.org/packages/source/w/wcwidth/wcwidth-0.1.7.tar.gz"
-        }
-      }
-    },
-    {
-      "component": {
-        "type": "other",
-        "other": {
-          "name": "python-webob",
-          "version": "1.8.5",
-          "downloadUrl": "https://files.pythonhosted.org/packages/9d/1a/0c89c070ee2829c934cb6c7082287c822e28236a4fcf90063e6be7c35532/WebOb-1.8.5.tar.gz"
-        }
-      }
-    },
-    {
-      "component": {
-        "type": "other",
-        "other": {
-          "name": "python-websocket-client",
-          "version": "0.56.0",
-          "downloadUrl": "https://files.pythonhosted.org/packages/c5/01/8c9c7de6c46f88e70b5a3276c791a2be82ae83d8e0d0cc030525ee2866fd/websocket_client-0.56.0.tar.gz"
-        }
-      }
-    },
-    {
-      "component": {
-        "type": "other",
-        "other": {
-          "name": "python-werkzeug",
-          "version": "0.14.1",
-          "downloadUrl": "https://files.pythonhosted.org/packages/9f/08/a3bb1c045ec602dc680906fc0261c267bed6b3bb4609430aff92c3888ec8/Werkzeug-0.14.1.tar.gz"
-        }
-      }
-    },
-    {
-      "component": {
-        "type": "other",
-        "other": {
-          "name": "python-yamlloader",
-          "version": "0.5.4",
-          "downloadUrl": "https://github.com/Phynix/yamlloader/archive/0.5.4.tar.gz"
-        }
-      }
-    },
-    {
-      "component": {
-        "type": "other",
-        "other": {
-          "name": "python-zope-interface",
-          "version": "4.7.2",
-          "downloadUrl": "https://pypi.python.org/packages/source/z/zope.interface/zope.interface-4.7.2.tar.gz"
-        }
-      }
-    },
-    {
-      "component": {
-        "type": "other",
-        "other": {
-          "name": "python2",
-          "version": "2.7.18",
-          "downloadUrl": "http://www.python.org/ftp/python/2.7.18/Python-2.7.18.tar.xz"
-        }
-      }
-    },
-    {
-      "component": {
-        "type": "other",
-        "other": {
-          "name": "python3",
-          "version": "3.7.9",
-          "downloadUrl": "https://www.python.org/ftp/python/3.7.9/Python-3.7.9.tar.xz"
         }
       }
     },
